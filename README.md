--- conflicted
+++ resolved
@@ -1,283 +1,151 @@
-<<<<<<< HEAD
-# undetected_chromedriver #
-
-https://github.com/ultrafunkamsterdam/undetected-chromedriver
-
-Optimized Selenium Chromedriver patch which does not trigger anti-bot services like Distill Network / Imperva / DataDome / Botprotect.io
-Automatically downloads the driver binary and patches it.
-
-* **Tested from version 80 until current beta**
-* **Patching also works on MS Edge (chromium-based) webdriver binary**
-* **Python 3.6++**
-
-## Installation ##
-```
-pip install undetected-chromedriver
-```
-
-## Usage ##
-
-To prevent unnecessary hair-pulling and issue-raising, please mind the **[important note at the end of this document](#important-note) .**
-
-<br>
-
-
-#### the easy way (recommended) ####
-```python
-import undetected_chromedriver as uc
-driver = uc.Chrome()
-driver.get('https://distilnetworks.com')
-```
-
-#### the V2 (beta) way ####
-```python
-import undetected_chromedriver.v2 as uc
-driver = uc.Chrome()
-with driver:
-    driver.get('https://coinfaucet.eu')  # known url using cloudflare's "under attack mode"
-```
-
-#### target specific chrome version ####
-```python
-import undetected_chromedriver as uc
-uc.TARGET_VERSION = 85
-driver = uc.Chrome()
-```
-
-
-#### monkeypatch mode ####
-Needs to be done before importing from selenium package
-
-```python
-import undetected_chromedriver as uc
-uc.install()
-
-from selenium.webdriver import Chrome
-driver = Chrome()
-driver.get('https://distilnetworks.com')
-
-```
-
-
-#### the customized way ####
-```python
-import undetected_chromedriver as uc
-
-#specify chromedriver version to download and patch
-uc.TARGET_VERSION = 78    
-
-# or specify your own chromedriver binary (why you would need this, i don't know)
-
-uc.install(
-    executable_path='c:/users/user1/chromedriver.exe',
-)
-
-opts = uc.ChromeOptions()
-opts.add_argument(f'--proxy-server=socks5://127.0.0.1:9050')
-driver = uc.Chrome(options=opts)
-driver.get('https://distilnetworks.com')
-```
-
-
-#### datadome.co example ####
-These guys have actually a powerful product, and a link to this repo, which makes me wanna test their product.
-Make sure you use a "clean" ip for this one. 
-```python
-#
-# STANDARD selenium Chromedriver
-#
-from selenium import webdriver
-chrome = webdriver.Chrome()
-chrome.get('https://datadome.co/customers-stories/toppreise-ends-web-scraping-and-content-theft-with-datadome/')
-chrome.save_screenshot('datadome_regular_webdriver.png')
-True   # it caused my ip to be flagged, unfortunately
-
-
-#
-# UNDETECTED chromedriver (headless,even)
-#
-import undetected_chromedriver as uc
-options = uc.ChromeOptions()
-options.headless=True
-options.add_argument('--headless')
-chrome = uc.Chrome(options=options)
-chrome.get('https://datadome.co/customers-stories/toppreise-ends-web-scraping-and-content-theft-with-datadome/')
-chrome.save_screenshot('datadome_undetected_webddriver.png')
-
-```
-**Check both saved screenhots [here](https://imgur.com/a/fEmqadP)**
-
-
-
-## important note ##
-
-Due to the inner workings of the module, it is needed to browse programmatically (ie: using .get(url) ). Never use the gui to navigate. Using your keybord and mouse for navigation causes possible detection! New Tabs: same story. If you really need multi-tabs, then open the tab with the blank page (hint: url is  `data:,`  including comma, and yes, driver accepts it) and do your thing as usual. If you follow these "rules" (actually its default behaviour), then you will have a great time for now. 
-
-TL;DR and for the visual-minded:
-
-```python
-In [1]: import undetected_chromedriver as uc
-In [2]: driver = uc.Chrome()
-In [3]: driver.execute_script('return navigator.webdriver')
-Out[3]: True  # Detectable
-In [4]: driver.get('https://distilnetworks.com') # starts magic
-In [4]: driver.execute_script('return navigator.webdriver')
-In [5]: None  # Undetectable!
-```
-## end important note ##
-
-
-
-## Replacing the original Chrome ##
-
-If you want to use another Chrome class as a base class, must specify the chrome2use field when initializing the webdriver instance.
-
-```python
-import undetected_chromedriver as uc
-from selenium.webdriver import Chrome
-
-driver = uc.Chrome(chrome2use=Chrome)
-driver.get('https://distilnetworks.com')
-```
-
-
-
-=======
-# undetected_chromedriver #
-
-https://github.com/ultrafunkamsterdam/undetected-chromedriver
-
-Optimized Selenium Chromedriver patch which does not trigger anti-bot services like Distill Network / Imperva / DataDome / Botprotect.io
-Automatically downloads the driver binary and patches it.
-
-* **Tested until current chrome beta versions**
-* **Works also on Brave Browser and many other Chromium based browsers**
-* **Python 3.6++**
-
-## Installation ##
-```
-pip install undetected-chromedriver
-```
-
-## Usage ##
-
-To prevent unnecessary hair-pulling and issue-raising, please mind the **[important note at the end of this document](#important-note) .**
-
-<br>
-
-#### The Version 2 way ####
-Literally, this is all you have to do. Settings are included and your browser executable found automagically.
-
-```python
-import undetected_chromedriver.v2 as uc
-driver = uc.Chrome()
-with driver:
-    driver.get('https://coinfaucet.eu')  # known url using cloudflare's "under attack mode"
-```
-
-
-
-
-<br>
-<br>
-
-#### the easy way (v1 old stuff) ####
-```python
-import undetected_chromedriver as uc
-driver = uc.Chrome()
-driver.get('https://distilnetworks.com')
-```
-
-
-
-#### target specific chrome version  (v1 old stuff) ####
-```python
-import undetected_chromedriver as uc
-uc.TARGET_VERSION = 85
-driver = uc.Chrome()
-```
-
-
-#### monkeypatch mode  (v1 old stuff) ####
-Needs to be done before importing from selenium package
-
-```python
-import undetected_chromedriver as uc
-uc.install()
-
-from selenium.webdriver import Chrome
-driver = Chrome()
-driver.get('https://distilnetworks.com')
-
-```
-
-
-#### the customized way  (v1 old stuff) ####
-```python
-import undetected_chromedriver as uc
-
-#specify chromedriver version to download and patch
-uc.TARGET_VERSION = 78    
-
-# or specify your own chromedriver binary (why you would need this, i don't know)
-
-uc.install(
-    executable_path='c:/users/user1/chromedriver.exe',
-)
-
-opts = uc.ChromeOptions()
-opts.add_argument(f'--proxy-server=socks5://127.0.0.1:9050')
-driver = uc.Chrome(options=opts)
-driver.get('https://distilnetworks.com')
-```
-
-
-#### datadome.co example  (v1 old stuff) ####
-These guys have actually a powerful product, and a link to this repo, which makes me wanna test their product.
-Make sure you use a "clean" ip for this one. 
-```python
-#
-# STANDARD selenium Chromedriver
-#
-from selenium import webdriver
-chrome = webdriver.Chrome()
-chrome.get('https://datadome.co/customers-stories/toppreise-ends-web-scraping-and-content-theft-with-datadome/')
-chrome.save_screenshot('datadome_regular_webdriver.png')
-True   # it caused my ip to be flagged, unfortunately
-
-
-#
-# UNDETECTED chromedriver (headless,even)
-#
-import undetected_chromedriver as uc
-options = uc.ChromeOptions()
-options.headless=True
-options.add_argument('--headless')
-chrome = uc.Chrome(options=options)
-chrome.get('https://datadome.co/customers-stories/toppreise-ends-web-scraping-and-content-theft-with-datadome/')
-chrome.save_screenshot('datadome_undetected_webddriver.png')
-
-```
-**Check both saved screenhots [here](https://imgur.com/a/fEmqadP)**
-
-
-
-## important note  (v1 old stuff) ####
-
-Due to the inner workings of the module, it is needed to browse programmatically (ie: using .get(url) ). Never use the gui to navigate. Using your keybord and mouse for navigation causes possible detection! New Tabs: same story. If you really need multi-tabs, then open the tab with the blank page (hint: url is  `data:,`  including comma, and yes, driver accepts it) and do your thing as usual. If you follow these "rules" (actually its default behaviour), then you will have a great time for now. 
-
-TL;DR and for the visual-minded:
-
-```python
-In [1]: import undetected_chromedriver as uc
-In [2]: driver = uc.Chrome()
-In [3]: driver.execute_script('return navigator.webdriver')
-Out[3]: True  # Detectable
-In [4]: driver.get('https://distilnetworks.com') # starts magic
-In [4]: driver.execute_script('return navigator.webdriver')
-In [5]: None  # Undetectable!
-```
-## end important note ##
-
-
->>>>>>> bc30d762
+# undetected_chromedriver #
+
+https://github.com/ultrafunkamsterdam/undetected-chromedriver
+
+Optimized Selenium Chromedriver patch which does not trigger anti-bot services like Distill Network / Imperva / DataDome / Botprotect.io
+Automatically downloads the driver binary and patches it.
+
+* **Tested until current chrome beta versions**
+* **Works also on Brave Browser and many other Chromium based browsers**
+* **Python 3.6++**
+
+## Installation ##
+```
+pip install undetected-chromedriver
+```
+
+## Usage ##
+
+To prevent unnecessary hair-pulling and issue-raising, please mind the **[important note at the end of this document](#important-note) .**
+
+<br>
+
+#### The Version 2 way ####
+Literally, this is all you have to do. Settings are included and your browser executable found automagically.
+
+```python
+import undetected_chromedriver.v2 as uc
+driver = uc.Chrome()
+with driver:
+    driver.get('https://coinfaucet.eu')  # known url using cloudflare's "under attack mode"
+```
+
+
+
+
+<br>
+<br>
+
+#### the easy way (v1 old stuff) ####
+```python
+import undetected_chromedriver as uc
+driver = uc.Chrome()
+driver.get('https://distilnetworks.com')
+```
+
+
+
+#### target specific chrome version  (v1 old stuff) ####
+```python
+import undetected_chromedriver as uc
+uc.TARGET_VERSION = 85
+driver = uc.Chrome()
+```
+
+
+#### monkeypatch mode  (v1 old stuff) ####
+Needs to be done before importing from selenium package
+
+```python
+import undetected_chromedriver as uc
+uc.install()
+
+from selenium.webdriver import Chrome
+driver = Chrome()
+driver.get('https://distilnetworks.com')
+
+```
+
+
+#### the customized way  (v1 old stuff) ####
+```python
+import undetected_chromedriver as uc
+
+#specify chromedriver version to download and patch
+uc.TARGET_VERSION = 78    
+
+# or specify your own chromedriver binary (why you would need this, i don't know)
+
+uc.install(
+    executable_path='c:/users/user1/chromedriver.exe',
+)
+
+opts = uc.ChromeOptions()
+opts.add_argument(f'--proxy-server=socks5://127.0.0.1:9050')
+driver = uc.Chrome(options=opts)
+driver.get('https://distilnetworks.com')
+```
+
+
+#### datadome.co example  (v1 old stuff) ####
+These guys have actually a powerful product, and a link to this repo, which makes me wanna test their product.
+Make sure you use a "clean" ip for this one. 
+```python
+#
+# STANDARD selenium Chromedriver
+#
+from selenium import webdriver
+chrome = webdriver.Chrome()
+chrome.get('https://datadome.co/customers-stories/toppreise-ends-web-scraping-and-content-theft-with-datadome/')
+chrome.save_screenshot('datadome_regular_webdriver.png')
+True   # it caused my ip to be flagged, unfortunately
+
+
+#
+# UNDETECTED chromedriver (headless,even)
+#
+import undetected_chromedriver as uc
+options = uc.ChromeOptions()
+options.headless=True
+options.add_argument('--headless')
+chrome = uc.Chrome(options=options)
+chrome.get('https://datadome.co/customers-stories/toppreise-ends-web-scraping-and-content-theft-with-datadome/')
+chrome.save_screenshot('datadome_undetected_webddriver.png')
+
+```
+**Check both saved screenhots [here](https://imgur.com/a/fEmqadP)**
+
+
+
+## important note  (v1 old stuff) ####
+
+Due to the inner workings of the module, it is needed to browse programmatically (ie: using .get(url) ). Never use the gui to navigate. Using your keybord and mouse for navigation causes possible detection! New Tabs: same story. If you really need multi-tabs, then open the tab with the blank page (hint: url is  `data:,`  including comma, and yes, driver accepts it) and do your thing as usual. If you follow these "rules" (actually its default behaviour), then you will have a great time for now. 
+
+TL;DR and for the visual-minded:
+
+```python
+In [1]: import undetected_chromedriver as uc
+In [2]: driver = uc.Chrome()
+In [3]: driver.execute_script('return navigator.webdriver')
+Out[3]: True  # Detectable
+In [4]: driver.get('https://distilnetworks.com') # starts magic
+In [4]: driver.execute_script('return navigator.webdriver')
+In [5]: None  # Undetectable!
+```
+## end important note ##
+
+
+
+## Replacing the original Chrome ##
+
+If you want to use another Chrome class as a base class, must specify the chrome2use field when initializing the webdriver instance.
+
+```python
+import undetected_chromedriver as uc
+from selenium.webdriver import Chrome
+
+driver = uc.Chrome(chrome2use=Chrome)
+driver.get('https://distilnetworks.com')
+```
+
+