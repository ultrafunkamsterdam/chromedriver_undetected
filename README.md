# undetected_chromedriver #

https://github.com/ultrafunkamsterdam/undetected-chromedriver

Optimized Selenium Chromedriver patch which does not trigger anti-bot services like Distill Network / Imperva / DataDome / Botprotect.io
Automatically downloads the driver binary and patches it.

* **Tested until current chrome beta versions**
* **Works also on Brave Browser and many other Chromium based browsers**
* **Python 3.6++**

## Installation ##
```
pip install undetected-chromedriver
```

## Usage ##

To prevent unnecessary hair-pulling and issue-raising, please mind the **[important note at the end of this document](#important-note) .**

<br>

#### The Version 2 way ####
Literally, this is all you have to do. Settings are included and your browser executable found automagically.
<<<<<<< HEAD
=======
```python
import undetected_chromedriver.v2 as uc
driver = uc.Chrome()
with driver:
    driver.get('https://coinfaucet.eu')  # known url using cloudflare's "under attack mode"
```


#### the easy way (recommended) ####
>>>>>>> 996ed014
```python
import undetected_chromedriver.v2 as uc
driver = uc.Chrome()
with driver:
    driver.get('https://coinfaucet.eu')  # known url using cloudflare's "under attack mode"
```

<<<<<<< HEAD


<br>
<br>

#### the easy way (v1 old stuff) ####
```python
import undetected_chromedriver as uc
driver = uc.Chrome()
driver.get('https://distilnetworks.com')
```
=======
>>>>>>> 996ed014


#### target specific chrome version  (v1 old stuff) ####
```python
import undetected_chromedriver as uc
uc.TARGET_VERSION = 85
driver = uc.Chrome()
```


#### monkeypatch mode  (v1 old stuff) ####
Needs to be done before importing from selenium package

```python
import undetected_chromedriver as uc
uc.install()

from selenium.webdriver import Chrome
driver = Chrome()
driver.get('https://distilnetworks.com')

```


#### the customized way  (v1 old stuff) ####
```python
import undetected_chromedriver as uc

#specify chromedriver version to download and patch
uc.TARGET_VERSION = 78    

# or specify your own chromedriver binary (why you would need this, i don't know)

uc.install(
    executable_path='c:/users/user1/chromedriver.exe',
)

opts = uc.ChromeOptions()
opts.add_argument(f'--proxy-server=socks5://127.0.0.1:9050')
driver = uc.Chrome(options=opts)
driver.get('https://distilnetworks.com')
```


#### datadome.co example  (v1 old stuff) ####
These guys have actually a powerful product, and a link to this repo, which makes me wanna test their product.
Make sure you use a "clean" ip for this one. 
```python
#
# STANDARD selenium Chromedriver
#
from selenium import webdriver
chrome = webdriver.Chrome()
chrome.get('https://datadome.co/customers-stories/toppreise-ends-web-scraping-and-content-theft-with-datadome/')
chrome.save_screenshot('datadome_regular_webdriver.png')
True   # it caused my ip to be flagged, unfortunately


#
# UNDETECTED chromedriver (headless,even)
#
import undetected_chromedriver as uc
options = uc.ChromeOptions()
options.headless=True
options.add_argument('--headless')
chrome = uc.Chrome(options=options)
chrome.get('https://datadome.co/customers-stories/toppreise-ends-web-scraping-and-content-theft-with-datadome/')
chrome.save_screenshot('datadome_undetected_webddriver.png')

```
**Check both saved screenhots [here](https://imgur.com/a/fEmqadP)**



## important note  (v1 old stuff) ####

Due to the inner workings of the module, it is needed to browse programmatically (ie: using .get(url) ). Never use the gui to navigate. Using your keybord and mouse for navigation causes possible detection! New Tabs: same story. If you really need multi-tabs, then open the tab with the blank page (hint: url is  `data:,`  including comma, and yes, driver accepts it) and do your thing as usual. If you follow these "rules" (actually its default behaviour), then you will have a great time for now. 

TL;DR and for the visual-minded:

```python
In [1]: import undetected_chromedriver as uc
In [2]: driver = uc.Chrome()
In [3]: driver.execute_script('return navigator.webdriver')
Out[3]: True  # Detectable
In [4]: driver.get('https://distilnetworks.com') # starts magic
In [4]: driver.execute_script('return navigator.webdriver')
In [5]: None  # Undetectable!
```
## end important note ##



<|MERGE_RESOLUTION|>--- conflicted
+++ resolved
@@ -22,8 +22,7 @@
 
 #### The Version 2 way ####
 Literally, this is all you have to do. Settings are included and your browser executable found automagically.
-<<<<<<< HEAD
-=======
+
 ```python
 import undetected_chromedriver.v2 as uc
 driver = uc.Chrome()
@@ -32,16 +31,6 @@
 ```
 
 
-#### the easy way (recommended) ####
->>>>>>> 996ed014
-```python
-import undetected_chromedriver.v2 as uc
-driver = uc.Chrome()
-with driver:
-    driver.get('https://coinfaucet.eu')  # known url using cloudflare's "under attack mode"
-```
-
-<<<<<<< HEAD
 
 
 <br>
@@ -53,8 +42,7 @@
 driver = uc.Chrome()
 driver.get('https://distilnetworks.com')
 ```
-=======
->>>>>>> 996ed014
+
 
 
 #### target specific chrome version  (v1 old stuff) ####
@@ -147,4 +135,3 @@
 ## end important note ##
 
 
-
