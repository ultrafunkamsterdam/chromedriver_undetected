--- conflicted
+++ resolved
@@ -1,39 +1,6 @@
 #!/usr/bin/env python3
 # this module is part of undetected_chromedriver
 
-<<<<<<< HEAD
-=======
-"""
-V2 beta
-
-whats new: 
-
-    - currently this v2 module will be available as option.
-      to use it / test it, you need to alter your imports by appending .v2
-
-    - headless mode not (yet) supported in v2
-
-    example:
-
-    ```python
-    import undetected_chromedriver.v2 as uc
-    driver = uc.Chrome()
-    driver.get('https://somewebsite.xyz')
-
-    # if site is protected by hCaptcha/Cloudflare
-    driver.get_in('https://cloudflareprotectedsite.xyz')
-    
-    # if site is protected by hCaptcha/Cloudflare
-    # (different syntax, same function)
-    with driver:
-        driver.get('https://cloudflareprotectedsite.xyz')
-    ```
-
-    tests/example in ../tests/test_undetected_chromedriver.py
-
-"""
-
->>>>>>> bc30d762
 from __future__ import annotations
 
 import json
@@ -45,18 +12,11 @@
 import sys
 import tempfile
 import time
-<<<<<<< HEAD
-=======
-import zipfile
-from distutils.version import LooseVersion
-from urllib.request import urlopen, urlretrieve
->>>>>>> bc30d762
 
 import selenium.webdriver.chrome.service
 import selenium.webdriver.chrome.webdriver
 import selenium.webdriver.common.service
 import selenium.webdriver.remote.webdriver
-from selenium.webdriver.chrome.options import Options as _ChromeOptions
 
 from .options import ChromeOptions
 from .patcher import IS_POSIX, Patcher
@@ -70,63 +30,15 @@
 
 class Chrome(selenium.webdriver.Chrome):
     """
-<<<<<<< HEAD
+
     Controls the ChromeDriver and allows you to drive the browser.
 
     The webdriver file will be downloaded by this module automatically,
     you do not need to specify this. however, you may if you wish.
 
-
     Attributes
     ----------
 
-
-=======
-    Finds the chrome, chrome beta, chrome canary, chromium executable
-
-    Returns
-    -------
-    executable_path :  str
-        the full file path to found executable
-
-    """
-    candidates = set()
-    if IS_POSIX:
-        for item in os.environ.get("PATH").split(os.pathsep):
-            for subitem in ("google-chrome", "chromium", "chromium-browser"):
-                candidates.add(os.sep.join((item, subitem)))
-        if "darwin" in sys.platform:
-            candidates.update(
-                ["/Applications/Google Chrome.app/Contents/MacOS/Google Chrome"]
-            )
-    else:
-        for item in map(
-            os.environ.get, ("PROGRAMFILES", "PROGRAMFILES(X86)", "LOCALAPPDATA")
-        ):
-            for subitem in (
-                "Google/Chrome/Application",
-                "Google/Chrome Beta/Application",
-                "Google/Chrome Canary/Application",
-            ):
-                candidates.add(os.sep.join((item, subitem, "chrome.exe")))
-    for candidate in candidates:
-        if os.path.exists(candidate) and os.access(candidate, os.X_OK):
-            return os.path.normpath(candidate)
-
-
-class Chrome(object):
-    """
-    Controls the ChromeDriver and allows you to drive the browser.
-
-    The webdriver file will be downloaded by this module automatically,
-    you do not need to specify this. however, you may if you wish.
-
-
-    Attributes
-    ----------
-
-
->>>>>>> bc30d762
     Methods
     -------
 
@@ -143,7 +55,6 @@
         differentiates from the regular method in that it does not
         require a capabilities argument. The capabilities are automatically
         recreated from the options at creation time.
-
 
     --------------------------------------------------------------------------
         NOTE:
@@ -165,24 +76,15 @@
         service_args=None,
         desired_capabilities=None,
         service_log_path=None,
-<<<<<<< HEAD
         keep_alive=False,
         log_level=0,
         headless=False,
-=======
-        keep_alive=True,
-        log_level=0,
-        headless=False,
-        emulate_touch=False,
->>>>>>> bc30d762
         delay=5,
     ):
         """
         Creates a new instance of the chrome driver.
-<<<<<<< HEAD
 
         Starts the service and then creates new instance of chrome driver.
-
 
         Parameters
         ----------
@@ -293,6 +195,7 @@
                     )
 
         if not user_data_dir:
+
             if options.user_data_dir:
                 options.add_argument("--user-data-dir=%s" % options.user_data_dir)
                 keep_user_data_dir = True
@@ -321,104 +224,6 @@
                 language = "en-US"
 
         options.add_argument("--lang=%s" % language)
-=======
-
-        Starts the service and then creates new instance of chrome driver.
-
-
-        Parameters
-        ----------
-        executable_path: str, optional, default: None - use find_chrome_executable
-            Path to the executable. If the default is used it assumes the executable is in the $PATH
-
-        port: int, optional, default: 0
-            port you would like the service to run, if left as 0, a free port will be found.
-
-        options: ChromeOptions, optional, default: None - automatic useful defaults
-            this takes an instance of ChromeOptions, mainly to customize browser behavior.
-            anything other dan the default, for example extensions or startup options
-            are not supported in case of failure, and can probably lowers your undetectability.
-
-        service_args: list of str, optional, default: None
-            arguments to pass to the driver service
-
-        desired_capabilities: dict, optional, default: None - auto from config
-            Dictionary object with non-browser specific capabilities only, such as "proxy" or "loggingPref".
-
-        service_log_path: str, optional, default: None
-             path to log information from the driver.
-
-        keep_alive: bool, optional, default: True
-             Whether to configure ChromeRemoteConnection to use HTTP keep-alive.
-
-        log_level: int, optional, default: adapts to python global log level
-
-        headless: bool, optional, default: False
-            can also be specified in the options instance.
-            Specify whether you want to use the browser in headless mode.
-            warning: this lowers undetectability and not fully supported.
-
-        emulate_touch: bool, optional, default: False
-            if set to True, patches window.maxTouchPoints to always return non-zero
-
-        delay: int, optional, default: 5
-            delay in seconds to wait before giving back control.
-            this is used only when using the context manager
-            (`with` statement) to bypass, for example CloudFlare.
-            5 seconds is a foolproof value.
-
-        """
-
-        patcher = Patcher(executable_path=executable_path)
-        patcher.auto()
-
-        if not options:
-            options = selenium.webdriver.chrome.webdriver.Options()
-        try:
-            if options.session and options.session is not None:
-                #  prevent reuse of options,
-                #  as it just appends arguments, not replace them
-                #  you'll get conflicts starting chrome
-                raise RuntimeError("you cannot reuse the ChromeOptions object")
-        except AttributeError:
-            pass
-
-        options.session = self
-
-        debug_port = selenium.webdriver.common.service.utils.free_port()
-        debug_host = "127.0.0.1"
-        if not options.debugger_address:
-            options.debugger_address = "%s:%d" % (debug_host, debug_port)
-
-        options.add_argument("--remote-debugging-host=%s " % debug_host)
-        options.add_argument("--remote-debugging-port=%s" % debug_port)
-
-        # see if a custom user profile is specified
-        for arg in options.arguments:
-            if "user-data-dir" in arg:
-                m = re.search("(?:--)?user-data-dir(?:[ =])?(.*)", arg)
-                try:
-                    user_data_dir = m[1]
-                    logger.debug(
-                        "user-data-dir found in user argument %s => %s" % (arg, m[1])
-                    )
-                    keep_user_data_dir = True
-                    break
-                except IndexError:
-                    logger.debug(
-                        "no user data dir could be extracted from supplied argument %s "
-                        % arg
-                    )
-        else:
-            user_data_dir = os.path.normpath(tempfile.mkdtemp())
-            keep_user_data_dir = False
-            arg = "--user-data-dir=%s" % user_data_dir
-            options.add_argument(arg)
-            logger.debug(
-                "created a temporary folder in which the user-data (profile) will be stored during this\n"
-                "session, and added it to chrome startup arguments: %s" % arg
-            )
->>>>>>> bc30d762
 
         if not options.binary_location:
             options.binary_location = find_chrome_executable()
@@ -445,11 +250,6 @@
                 encoding="latin1",
                 mode="r+",
             ) as fs:
-<<<<<<< HEAD
-=======
-                import json
->>>>>>> bc30d762
-
                 config = json.load(fs)
                 if config["profile"]["exit_type"] is not None:
                     # fixing the restore-tabs-nag
@@ -464,11 +264,6 @@
 
         if not desired_capabilities:
             desired_capabilities = options.to_capabilities()
-<<<<<<< HEAD
-=======
-
-        # unlock_port(debug_port)
->>>>>>> bc30d762
 
         self.browser = subprocess.Popen(
             [options.binary_location, *options.arguments],
@@ -479,11 +274,7 @@
             close_fds=True,
         )
 
-<<<<<<< HEAD
         super().__init__(
-=======
-        self.webdriver = selenium.webdriver.chrome.webdriver.WebDriver(
->>>>>>> bc30d762
             executable_path=patcher.executable_path,
             port=port,
             options=options,
@@ -493,7 +284,6 @@
             keep_alive=keep_alive,
         )
 
-<<<<<<< HEAD
         # self.webdriver = selenium.webdriver.chrome.webdriver.WebDriver(
         #     executable_path=patcher.executable_path,
         #     port=port,
@@ -505,79 +295,6 @@
         # )
 
         self.reactor = None
-=======
-        self.__class__._instances.add((self, options))
-        if options.headless:
-            if emulate_touch:
-                self.execute_cdp_cmd(
-                    "Page.addScriptToEvaluateOnNewDocument",
-                    {
-                        "source": """
-                        Object.defineProperty(navigator, 'maxTouchPoints', {
-                              get: () => 1
-                        })"""
-                    },
-                )
-
-            orig_get = self.webdriver.get
-
-            logger.info("setting properties for headless")
-
-            def get_wrapped(*args, **kwargs):
-
-                if self.execute_script("return navigator.webdriver"):
-                    self.execute_cdp_cmd(
-                        "Page.addScriptToEvaluateOnNewDocument",
-                        {
-                            "source": """
-                                Object.defineProperty(window, 'navigator', {
-                                    value: new Proxy(navigator, {
-                                    has: (target, key) => (key === 'webdriver' ? false : key in target),
-                                    get: (target, key) =>
-                                        key === 'webdriver'
-                                        ? undefined
-                                        : typeof target[key] === 'function'
-                                        ? target[key].bind(target)
-                                        : target[key]
-                                    })
-                                });
-                            """
-                        },
-                    )
-
-                logger.info("removing headless from user-agent string")
-
-                self.execute_cdp_cmd(
-                    "Network.setUserAgentOverride",
-                    {
-                        "userAgent": self.execute_script(
-                            "return navigator.userAgent"
-                        ).replace("Headless", "")
-                    },
-                )
-                self.execute_cdp_cmd(
-                    "Page.addScriptToEvaluateOnNewDocument",
-                    {
-                        "source": """
-                                // fix Notification permission in headless mode
-                                Object.defineProperty(Notification, 'permission', { get: () => "default"});
-                        """
-                    },
-                )
-
-                if emulate_touch:
-                    self.execute_cdp_cmd(
-                        "Page.addScriptToEvaluateOnNewDocument",
-                        {
-                            "source": """
-                                Object.defineProperty(navigator, 'maxTouchPoints', {
-                                        get: () => 1
-                                })"""
-                        },
-                    )
-                return orig_get(*args, **kwargs)
->>>>>>> bc30d762
-
         if enable_cdp_events:
 
             if logging.getLogger().getEffectiveLevel() == logging.DEBUG:
@@ -588,9 +305,6 @@
             reactor = Reactor(self)
             reactor.start()
             self.reactor = reactor
-
-<<<<<<< HEAD
-        # self.__class__._instances.add((self, options))
 
         if options.headless:
             self._configure_headless()
@@ -780,8 +494,6 @@
             return self.reactor.handlers
         return False
 
-=======
->>>>>>> bc30d762
     def reconnect(self):
         try:
             self.service.stop()
@@ -801,14 +513,9 @@
     def start_session(self, capabilities=None, browser_profile=None):
         if not capabilities:
             capabilities = self.options.to_capabilities()
-<<<<<<< HEAD
         super().start_session(capabilities, browser_profile)
-=======
-        self.webdriver.start_session(capabilities, browser_profile)
->>>>>>> bc30d762
 
     def quit(self):
-
         logger.debug("closing webdriver")
         try:
             if self.reactor and isinstance(self.reactor, Reactor):
@@ -826,10 +533,7 @@
             logger.debug(e, exc_info=True)
         except Exception:  # noqa
             pass
-<<<<<<< HEAD
-
-=======
->>>>>>> bc30d762
+
         if not self.keep_user_data_dir or self.keep_user_data_dir is False:
             for _ in range(3):
                 try:
@@ -861,35 +565,22 @@
     def __hash__(self):
         return hash(self.options.debugger_address)
 
-<<<<<<< HEAD
-    def find_elements_by_text(self, text: str, selector=None):
-        if not selector:
-            selector = "*"
-        for elem in self.find_elements_by_css_selector(selector):
-=======
     def find_elements_by_text(self, text: str):
         for elem in self.find_elements_by_css_selector("*"):
->>>>>>> bc30d762
             try:
                 if text.lower() in elem.text.lower():
                     yield elem
             except Exception as e:
                 logger.debug("find_elements_by_text: %s" % e)
 
-<<<<<<< HEAD
     def find_element_by_text(self, text: str, selector=None):
         if not selector:
             selector = "*"
         for elem in self.find_elements_by_css_selector(selector):
-=======
-    def find_element_by_text(self, text: str):
-        for elem in self.find_elements_by_css_selector("*"):
->>>>>>> bc30d762
             try:
                 if text.lower() in elem.text.lower():
                     return elem
             except Exception as e:
-<<<<<<< HEAD
                 logger.debug("find_elements_by_text: {}".format(e))
 
 
@@ -924,250 +615,4 @@
                 candidates.add(os.sep.join((item, subitem, "chrome.exe")))
     for candidate in candidates:
         if os.path.exists(candidate) and os.access(candidate, os.X_OK):
-            return os.path.normpath(candidate)
-=======
-                logger.debug("find_elements_by_text: %s" % e)
-
-
-class Patcher(object):
-    url_repo = "https://chromedriver.storage.googleapis.com"
-    zip_name = "chromedriver_%s.zip"
-    exe_name = "chromedriver%s"
-
-    platform = sys.platform
-    if platform.endswith("win32"):
-        zip_name %= "win32"
-        exe_name %= ".exe"
-    if platform.endswith("linux"):
-        zip_name %= "linux64"
-        exe_name %= ""
-    if platform.endswith("darwin"):
-        zip_name %= "mac64"
-        exe_name %= ""
-
-    if platform.endswith("win32"):
-        d = "~/appdata/roaming/undetected_chromedriver"
-    elif platform.startswith("linux"):
-        d = "~/.local/share/undetected_chromedriver"
-    elif platform.endswith("darwin"):
-        d = "~/Library/Application Support/undetected_chromedriver"
-    else:
-        d = "~/.undetected_chromedriver"
-    data_path = os.path.abspath(os.path.expanduser(d))
-
-    def __init__(self, executable_path=None, force=False, version_main: int = 0):
-        """
-
-        Args:
-            executable_path: None = automatic
-                             a full file path to the chromedriver executable
-            force: False
-                    terminate processes which are holding lock
-            version_main: 0 = auto
-                specify main chrome version (rounded, ex: 82)
-        """
-
-        self.force = force
-
-        if not executable_path:
-            executable_path = os.path.join(self.data_path, self.exe_name)
-
-        if not IS_POSIX:
-            if not executable_path[-4:] == ".exe":
-                executable_path += ".exe"
-
-        self.zip_path = os.path.join(self.data_path, self.zip_name)
-
-        self.executable_path = os.path.abspath(os.path.join(".", executable_path))
-
-        self.version_main = version_main
-        self.version_full = None
-
-    @classmethod
-    def auto(cls, executable_path=None, force=False):
-        """
-
-        Args:
-            force:
-
-        Returns:
-
-        """
-        i = cls(executable_path, force=force)
-        try:
-            os.unlink(i.executable_path)
-        except PermissionError:
-            if i.force:
-                cls.force_kill_instances(i.executable_path)
-                return i.auto(force=False)
-            try:
-                if i.is_binary_patched():
-                    # assumes already running AND patched
-                    return True
-            except PermissionError:
-                pass
-            # return False
-        except FileNotFoundError:
-            pass
-
-        release = i.fetch_release_number()
-        i.version_main = release.version[0]
-        i.version_full = release
-        i.unzip_package(i.fetch_package())
-        i.patch()
-        return i
-
-    def patch(self):
-        self.patch_exe()
-        return self.is_binary_patched()
-
-    def fetch_release_number(self):
-        """
-        Gets the latest major version available, or the latest major version of self.target_version if set explicitly.
-        :return: version string
-        :rtype: LooseVersion
-        """
-        path = "/latest_release"
-        if self.version_main:
-            path += f"_{self.version_main}"
-        path = path.upper()
-        logger.debug("getting release number from %s" % path)
-        return LooseVersion(urlopen(self.url_repo + path).read().decode())
-
-    def parse_exe_version(self):
-        with io.open(self.executable_path, "rb") as f:
-            for line in iter(lambda: f.readline(), b""):
-                match = re.search(br"platform_handle\x00content\x00([0-9.]*)", line)
-                if match:
-                    return LooseVersion(match[1].decode())
-
-    def fetch_package(self):
-        """
-        Downloads ChromeDriver from source
-
-        :return: path to downloaded file
-        """
-        u = "%s/%s/%s" % (self.url_repo, self.version_full.vstring, self.zip_name)
-        logger.debug("downloading from %s" % u)
-        # return urlretrieve(u, filename=self.data_path)[0]
-        return urlretrieve(u)[0]
-
-    def unzip_package(self, fp):
-        """
-        Does what it says
-
-        :return: path to unpacked executable
-        """
-        logger.debug("unzipping %s" % fp)
-        try:
-            os.unlink(self.zip_path)
-        except (FileNotFoundError, OSError):
-            pass
-
-        os.makedirs(self.data_path, mode=0o755, exist_ok=True)
-
-        with zipfile.ZipFile(fp, mode="r") as zf:
-            zf.extract(self.exe_name, os.path.dirname(self.executable_path))
-        os.remove(fp)
-        os.chmod(self.executable_path, 0o755)
-        return self.executable_path
-
-    @staticmethod
-    def force_kill_instances(exe_name):
-        """
-        kills running instances.
-        :param: executable name to kill, may be a path as well
-
-        :return: True on success else False
-        """
-        exe_name = os.path.basename(exe_name)
-        if IS_POSIX:
-            r = os.system("kill -f -9 $(pidof %s)" % exe_name)
-        else:
-            r = os.system("taskkill /f /im %s" % exe_name)
-        return not r
-
-    @staticmethod
-    def gen_random_cdc():
-        cdc = random.choices(string.ascii_lowercase, k=26)
-        cdc[-6:-4] = map(str.upper, cdc[-6:-4])
-        cdc[2] = cdc[0]
-        cdc[3] = "_"
-        return "".join(cdc).encode()
-
-    def is_binary_patched(self, executable_path=None):
-        """simple check if executable is patched.
-
-        :return: False if not patched, else True
-        """
-        executable_path = executable_path or self.executable_path
-        with io.open(executable_path, "rb") as fh:
-            for line in iter(lambda: fh.readline(), b""):
-                if b"cdc_" in line:
-                    return False
-            else:
-                return True
-
-    def patch_exe(self):
-        """
-        Patches the ChromeDriver binary
-
-        :return: False on failure, binary name on success
-        """
-        logger.info("patching driver executable %s" % self.executable_path)
-
-        linect = 0
-        replacement = self.gen_random_cdc()
-        with io.open(self.executable_path, "r+b") as fh:
-            for line in iter(lambda: fh.readline(), b""):
-                if b"cdc_" in line:
-                    fh.seek(-len(line), 1)
-                    newline = re.sub(b"cdc_.{22}", replacement, line)
-                    fh.write(newline)
-                    linect += 1
-            return linect
-
-    def __repr__(self):
-        return "{0:s}({1:s})".format(
-            self.__class__.__name__,
-            self.executable_path,
-        )
-
-
-#
-#
-# def unlock_port(port):
-#     import os
-#     if not IS_POSIX:
-#         try:
-#
-#             c = subprocess.Popen('netstat -ano | findstr  :%d' % port, shell=True, stdout=subprocess.PIPE,
-#                                  stderr=subprocess.PIPE)
-#             stdout, stderr = c.communicate()
-#             lines = stdout.splitlines()
-#             _pid = lines[0].split(b' ')[-1].decode()
-#             c = subprocess.Popen(['taskkill', '/f', '/pid', _pid], shell=True, stdout=subprocess.PIPE,
-#                                       stderr=subprocess.PIPE)
-#             stdout, stderr = c.communicate()
-#         except Exception as e:
-#             logger.debug(e)
-#
-#     else:
-#         try:
-#             os.system('kill -15 $(lsof -i:%d)' % port)
-#         except Exception:
-#             pass
-#
-
-
-class ChromeOptions(_ChromeOptions):
-
-    session = None
-
-    def add_extension_file_crx(self, extension=None):
-        if extension:
-            extension_to_add = os.path.abspath(os.path.expanduser(extension))
-            logger.debug("extension_to_add: %s" % extension_to_add)
-
-        return super().add_extension(r"%s" % extension)
->>>>>>> bc30d762
+            return os.path.normpath(candidate)