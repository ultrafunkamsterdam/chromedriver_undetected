#!/usr/bin/env python3

"""

         888                                                  888         d8b
         888                                                  888         Y8P
         888                                                  888
 .d8888b 88888b.  888d888 .d88b.  88888b.d88b.   .d88b.   .d88888 888d888 888 888  888  .d88b.  888d888
d88P"    888 "88b 888P"  d88""88b 888 "888 "88b d8P  Y8b d88" 888 888P"   888 888  888 d8P  Y8b 888P"
888      888  888 888    888  888 888  888  888 88888888 888  888 888     888 Y88  88P 88888888 888
Y88b.    888  888 888    Y88..88P 888  888  888 Y8b.     Y88b 888 888     888  Y8bd8P  Y8b.     888
 "Y8888P 888  888 888     "Y88P"  888  888  888  "Y8888   "Y88888 888     888   Y88P    "Y8888  888   88888888

by UltrafunkAmsterdam (https://github.com/ultrafunkamsterdam)

"""
from __future__ import annotations


__version__ = "3.5.0"

import json
import logging
import os
import re
import shutil
import subprocess
import sys
import tempfile
import time
from weakref import finalize

import selenium.webdriver.chrome.service
import selenium.webdriver.chrome.webdriver
from selenium.webdriver.common.by import By
import selenium.webdriver.chromium.service
import selenium.webdriver.remote.command
import selenium.webdriver.remote.webdriver

from .cdp import CDP
from .dprocess import start_detached
from .options import ChromeOptions
from .patcher import IS_POSIX
from .patcher import Patcher
from .reactor import Reactor
from .webelement import UCWebElement
from .webelement import WebElement


__all__ = (
    "Chrome",
    "ChromeOptions",
    "Patcher",
    "Reactor",
    "CDP",
    "find_chrome_executable",
)

logger = logging.getLogger("uc")
logger.setLevel(logging.getLogger().getEffectiveLevel())


class Chrome(selenium.webdriver.chrome.webdriver.WebDriver):
    """

    Controls the ChromeDriver and allows you to drive the browser.

    The webdriver file will be downloaded by this module automatically,
    you do not need to specify this. however, you may if you wish.

    Attributes
    ----------

    Methods
    -------

    reconnect()

        this can be useful in case of heavy detection methods
        -stops the chromedriver service which runs in the background
        -starts the chromedriver service which runs in the background
        -recreate session


    start_session(capabilities=None, browser_profile=None)

        differentiates from the regular method in that it does not
        require a capabilities argument. The capabilities are automatically
        recreated from the options at creation time.

    --------------------------------------------------------------------------
        NOTE:
            Chrome has everything included to work out of the box.
            it does not `need` customizations.
            any customizations MAY lead to trigger bot migitation systems.

    --------------------------------------------------------------------------
    """

    _instances = set()
    session_id = None
    debug = False

    def __init__(
        self,
        options=None,
        user_data_dir=None,
        driver_executable_path=None,
        browser_executable_path=None,
        port=0,
        enable_cdp_events=False,
        # service_args=None,
        # service_creationflags=None,
        desired_capabilities=None,
        advanced_elements=False,
        # service_log_path=None,
        keep_alive=True,
        log_level=0,
        headless=False,
        version_main=None,
        patcher_force_close=False,
        suppress_welcome=True,
        use_subprocess=True,
        debug=False,
        no_sandbox=True,
        user_multi_procs: bool = False,
        **kw,
    ):
        """
        Creates a new instance of the chrome driver.

        Starts the service and then creates new instance of chrome driver.

        Parameters
        ----------

        options: ChromeOptions, optional, default: None - automatic useful defaults
            this takes an instance of ChromeOptions, mainly to customize browser behavior.
            anything other dan the default, for example extensions or startup options
            are not supported in case of failure, and can probably lowers your undetectability.


        user_data_dir: str , optional, default: None (creates temp profile)
            if user_data_dir is a path to a valid chrome profile directory, use it,
            and turn off automatic removal mechanism at exit.

        driver_executable_path: str, optional, default: None(=downloads and patches new binary)

        browser_executable_path: str, optional, default: None - use find_chrome_executable
            Path to the browser executable.
            If not specified, make sure the executable's folder is in $PATH

        port: int, optional, default: 0
            port to be used by the chromedriver executable, this is NOT the debugger port.
            leave it at 0 unless you know what you are doing.
            the default value of 0 automatically picks an available port.

        enable_cdp_events: bool, default: False
            :: currently for chrome only
            this enables the handling of wire messages
            when enabled, you can subscribe to CDP events by using:

                driver.add_cdp_listener("Network.dataReceived", yourcallback)
                # yourcallback is an callable which accepts exactly 1 dict as parameter


        service_args: list of str, optional, default: None
            arguments to pass to the driver service

        desired_capabilities: dict, optional, default: None - auto from config
            Dictionary object with non-browser specific capabilities only, such as "item" or "loggingPref".

        advanced_elements:  bool, optional, default: False
            makes it easier to recognize elements like you know them from html/browser inspection, especially when working
            in an interactive environment

            default webelement repr:
            <selenium.webdriver.remote.webelement.WebElement (session="85ff0f671512fa535630e71ee951b1f2", element="6357cb55-92c3-4c0f-9416-b174f9c1b8c4")>

            advanced webelement repr
            <WebElement(<a class="mobile-show-inline-block mc-update-infos init-ok" href="#" id="main-cat-switcher-mobile">)>

            note: when retrieving large amounts of elements ( example: find_elements_by_tag("*") ) and print them, it does take a little more time.


        service_log_path: str, optional, default: None
             path to log information from the driver.

        keep_alive: bool, optional, default: True
             Whether to configure ChromeRemoteConnection to use HTTP keep-alive.

        log_level: int, optional, default: adapts to python global log level

        headless: bool, optional, default: False
            can also be specified in the options instance.
            Specify whether you want to use the browser in headless mode.
            warning: this lowers undetectability and not fully supported.

        version_main: int, optional, default: None (=auto)
            if you, for god knows whatever reason, use
            an older version of Chrome. You can specify it's full rounded version number
            here. Example: 87 for all versions of 87

        patcher_force_close: bool, optional, default: False
            instructs the patcher to do whatever it can to access the chromedriver binary
            if the file is locked, it will force shutdown all instances.
            setting it is not recommended, unless you know the implications and think
            you might need it.

        suppress_welcome: bool, optional , default: True
            a "welcome" alert might show up on *nix-like systems asking whether you want to set
            chrome as your default browser, and if you want to send even more data to google.
            now, in case you are nag-fetishist, or a diagnostics data feeder to google, you can set this to False.
            Note: if you don't handle the nag screen in time, the browser loses it's connection and throws an Exception.

        use_subprocess: bool, optional , default: True,

            False (the default) makes sure Chrome will get it's own process (so no subprocess of chromedriver.exe or python
                This fixes a LOT of issues, like multithreaded run, but mst importantly. shutting corectly after
                program exits or using .quit()
                you should be knowing what you're doing, and know how python works.

              unfortunately, there  is always an edge case in which one would like to write an single script with the only contents being:
              --start script--
              import undetected_chromedriver as uc
              d = uc.Chrome()
              d.get('https://somesite/')
              ---end script --

              and will be greeted with an error, since the program exists before chrome has a change to launch.
              in that case you can set this to `True`. The browser will start via subprocess, and will keep running most of times.
              ! setting it to True comes with NO support when being detected. !

        no_sandbox: bool, optional, default=True
             uses the --no-sandbox option, and additionally does suppress the "unsecure option" status bar
             this option has a default of True since many people seem to run this as root (....) , and chrome does not start
             when running as root without using --no-sandbox flag.

        user_multi_procs:
            set to true when you are using multithreads/multiprocessing
            ensures not all processes are trying to modify a binary which is in use by another.
            for this to work. YOU MUST HAVE AT LEAST 1 UNDETECTED_CHROMEDRIVER BINARY IN YOUR ROAMING DATA FOLDER.
            this requirement can be easily satisfied, by just running this program "normal" and close/kill it.


        """

        finalize(self, self._ensure_close, self)
        self.debug = debug
        self.patcher = Patcher(
            executable_path=driver_executable_path,
            force=patcher_force_close,
            version_main=version_main,
            user_multi_procs=user_multi_procs,
        )
        # self.patcher.auto(user_multiprocess = user_multi_num_procs)
        self.patcher.auto()

        # self.patcher = patcher
        if not options:
            options = ChromeOptions()

        try:
            if hasattr(options, "_session") and options._session is not None:
                #  prevent reuse of options,
                #  as it just appends arguments, not replace them
                #  you'll get conflicts starting chrome
                raise RuntimeError("you cannot reuse the ChromeOptions object")
        except AttributeError:
            pass

        options._session = self

        if not options.debugger_address:
            debug_port = (
                port
                if port != 0
                else selenium.webdriver.common.service.utils.free_port()
            )
            debug_host = "127.0.0.1"
            options.debugger_address = "%s:%d" % (debug_host, debug_port)
        else:
            debug_host, debug_port = options.debugger_address.split(":")
            debug_port = int(debug_port)

        if enable_cdp_events:
            options.set_capability(
                "goog:loggingPrefs", {"performance": "ALL", "browser": "ALL"}
            )

        options.add_argument("--remote-debugging-host=%s" % debug_host)
        options.add_argument("--remote-debugging-port=%s" % debug_port)

        if user_data_dir:
            options.add_argument("--user-data-dir=%s" % user_data_dir)

        language, keep_user_data_dir = None, bool(user_data_dir)

        # see if a custom user profile is specified in options
        for arg in options.arguments:
         

            if any([_ in arg for _ in ("--headless", "headless")]):
                options.arguments.remove(arg)
                options.headless = True

            if "lang" in arg:
                m = re.search("(?:--)?lang(?:[ =])?(.*)", arg)
                try:
                    language = m[1]
                except IndexError:
                    logger.debug("will set the language to en-US,en;q=0.9")
                    language = "en-US,en;q=0.9"
                  
            if "--window-size" in arg:
                m = re.search("(?:--)?window-size(?:[ =])?(.*)", arg)
                try:
                    window_size= m[1]
                    logger.debug(
                        "window-size found in user argument %s => %s" % (arg, m[1])
                    )
                    keep_window_size = True
                except IndexError:
                    keep_window_size = False

            if "user-data-dir" in arg:
                m = re.search("(?:--)?user-data-dir(?:[ =])?(.*)", arg)
                try:
                    user_data_dir = m[1]
                    logger.debug(
                        "user-data-dir found in user argument %s => %s" % (arg, m[1])
                    )
                    keep_user_data_dir = True

                except IndexError:
                    logger.debug(
                        "no user data dir could be extracted from supplied argument %s "
                        % arg
                    )

        if not user_data_dir:
            # backward compatiblity
            # check if an old uc.ChromeOptions is used, and extract the user data dir

            if hasattr(options, "user_data_dir") and getattr(
                options, "user_data_dir", None
            ):
                import warnings

                warnings.warn(
                    "using ChromeOptions.user_data_dir might stop working in future versions."
                    "use uc.Chrome(user_data_dir='/xyz/some/data') in case you need existing profile folder"
                )
                options.add_argument("--user-data-dir=%s" % options.user_data_dir)
                keep_user_data_dir = True
                logger.debug(
                    "user_data_dir property found in options object: %s" % user_data_dir
                )

            else:
                user_data_dir = os.path.normpath(tempfile.mkdtemp())
                keep_user_data_dir = False
                arg = "--user-data-dir=%s" % user_data_dir
                options.add_argument(arg)
                logger.debug(
                    "created a temporary folder in which the user-data (profile) will be stored during this\n"
                    "session, and added it to chrome startup arguments: %s" % arg
                )

        if not language:
            try:
                import locale

                language = locale.getdefaultlocale()[0].replace("_", "-")
            except Exception:
                pass
            if not language:
                language = "en-US"

        options.add_argument("--lang=%s" % language)

        if not options.binary_location:
            options.binary_location = (
                browser_executable_path or find_chrome_executable()
            )

        self._delay = 3

        self.user_data_dir = user_data_dir
        self.keep_user_data_dir = keep_user_data_dir

        if suppress_welcome:
            options.arguments.extend(["--no-default-browser-check", "--no-first-run"])
        if no_sandbox:
            options.arguments.extend(["--no-sandbox", "--test-type"])

        if headless or options.headless:
            #workaround until a better checking is found
<<<<<<< HEAD
            options.add_argument("--headless=new")
            #if self.patcher.version_main < 108:
            #    options.add_argument("--headless=chrome")
            #elif self.patcher.version_main >= 108:
            
        if not keep_window_size:
            options.add_argument("--window-size=1920,1080")
=======
            try:
                if self.patcher.version_main < 108:
                    options.add_argument("--headless=chrome")
                elif self.patcher.version_main >= 108:
                    options.add_argument("--headless=new")
            except:
                logger.warning("could not detect version_main."
                               "therefore, we are assuming it is chrome 108 or higher")
                options.add_argument("--headless=new")

        options.add_argument("--window-size=1920,1080")
>>>>>>> 1c704a71
        options.add_argument("--start-maximized")
        options.add_argument("--no-sandbox")
        # fixes "could not connect to chrome" error when running
        # on linux using privileged user like root (which i don't recommend)

        options.add_argument(
            "--log-level=%d" % log_level
            or divmod(logging.getLogger().getEffectiveLevel(), 10)[0]
        )

        if hasattr(options, "handle_prefs"):
            options.handle_prefs(user_data_dir)

        # fix exit_type flag to prevent tab-restore nag
        try:
            with open(
                os.path.join(user_data_dir, "Default/Preferences"),
                encoding="latin1",
                mode="r+",
            ) as fs:
                config = json.load(fs)
                if config["profile"]["exit_type"] is not None:
                    # fixing the restore-tabs-nag
                    config["profile"]["exit_type"] = None
                fs.seek(0, 0)
                json.dump(config, fs)
                fs.truncate()  # the file might be shorter
                logger.debug("fixed exit_type flag")
        except Exception as e:
            logger.debug("did not find a bad exit_type flag ")

        self.options = options

        if not desired_capabilities:
            desired_capabilities = options.to_capabilities()

        if not use_subprocess:
            self.browser_pid = start_detached(
                options.binary_location, *options.arguments
            )
        else:
            browser = subprocess.Popen(
                [options.binary_location, *options.arguments],
                stdin=subprocess.PIPE,
                stdout=subprocess.PIPE,
                stderr=subprocess.PIPE,
                close_fds=IS_POSIX,
            )
            self.browser_pid = browser.pid


        service = selenium.webdriver.chromium.service.ChromiumService(
            self.patcher.executable_path
        )

        super(Chrome, self).__init__(
            service=service,
            options=options,
            keep_alive=keep_alive,
        )

        self.reactor = None

        if enable_cdp_events:
            if logging.getLogger().getEffectiveLevel() == logging.DEBUG:
                logging.getLogger(
                    "selenium.webdriver.remote.remote_connection"
                ).setLevel(20)
            reactor = Reactor(self)
            reactor.start()
            self.reactor = reactor

        if advanced_elements:
            self._web_element_cls = UCWebElement
        else:
            self._web_element_cls = WebElement

        if options.headless:
            self._configure_headless()

    def _configure_headless(self):
        orig_get = self.get
        logger.info("setting properties for headless")

        def get_wrapped(*args, **kwargs):
            if self.execute_script("return navigator.webdriver"):
                logger.info("patch navigator.webdriver")
                self.execute_cdp_cmd(
                    "Page.addScriptToEvaluateOnNewDocument",
                    {
                        "source": """

                           Object.defineProperty(window, "navigator", {
                                Object.defineProperty(window, "navigator", {
                                  value: new Proxy(navigator, {
                                    has: (target, key) => (key === "webdriver" ? false : key in target),
                                    get: (target, key) =>
                                      key === "webdriver"
                                        ? false
                                        : typeof target[key] === "function"
                                        ? target[key].bind(target)
                                        : target[key],
                                  }),
                                });
                    """
                    },
                )

                logger.info("patch user-agent string")
                self.execute_cdp_cmd(
                    "Network.setUserAgentOverride",
                    {
                        "userAgent": self.execute_script(
                            "return navigator.userAgent"
                        ).replace("Headless", "")
                    },
                )
                self.execute_cdp_cmd(
                    "Page.addScriptToEvaluateOnNewDocument",
                    {
                        "source": """
                            Object.defineProperty(navigator, 'maxTouchPoints', {get: () => 1});
                            Object.defineProperty(navigator.connection, 'rtt', {get: () => 100});

                            // https://github.com/microlinkhq/browserless/blob/master/packages/goto/src/evasions/chrome-runtime.js
                            window.chrome = {
                                app: {
                                    isInstalled: false,
                                    InstallState: {
                                        DISABLED: 'disabled',
                                        INSTALLED: 'installed',
                                        NOT_INSTALLED: 'not_installed'
                                    },
                                    RunningState: {
                                        CANNOT_RUN: 'cannot_run',
                                        READY_TO_RUN: 'ready_to_run',
                                        RUNNING: 'running'
                                    }
                                },
                                runtime: {
                                    OnInstalledReason: {
                                        CHROME_UPDATE: 'chrome_update',
                                        INSTALL: 'install',
                                        SHARED_MODULE_UPDATE: 'shared_module_update',
                                        UPDATE: 'update'
                                    },
                                    OnRestartRequiredReason: {
                                        APP_UPDATE: 'app_update',
                                        OS_UPDATE: 'os_update',
                                        PERIODIC: 'periodic'
                                    },
                                    PlatformArch: {
                                        ARM: 'arm',
                                        ARM64: 'arm64',
                                        MIPS: 'mips',
                                        MIPS64: 'mips64',
                                        X86_32: 'x86-32',
                                        X86_64: 'x86-64'
                                    },
                                    PlatformNaclArch: {
                                        ARM: 'arm',
                                        MIPS: 'mips',
                                        MIPS64: 'mips64',
                                        X86_32: 'x86-32',
                                        X86_64: 'x86-64'
                                    },
                                    PlatformOs: {
                                        ANDROID: 'android',
                                        CROS: 'cros',
                                        LINUX: 'linux',
                                        MAC: 'mac',
                                        OPENBSD: 'openbsd',
                                        WIN: 'win'
                                    },
                                    RequestUpdateCheckStatus: {
                                        NO_UPDATE: 'no_update',
                                        THROTTLED: 'throttled',
                                        UPDATE_AVAILABLE: 'update_available'
                                    }
                                }
                            }

                            // https://github.com/microlinkhq/browserless/blob/master/packages/goto/src/evasions/navigator-permissions.js
                            if (!window.Notification) {
                                window.Notification = {
                                    permission: 'denied'
                                }
                            }

                            const originalQuery = window.navigator.permissions.query
                            window.navigator.permissions.__proto__.query = parameters =>
                                parameters.name === 'notifications'
                                    ? Promise.resolve({ state: window.Notification.permission })
                                    : originalQuery(parameters)

                            const oldCall = Function.prototype.call
                            function call() {
                                return oldCall.apply(this, arguments)
                            }
                            Function.prototype.call = call

                            const nativeToStringFunctionString = Error.toString().replace(/Error/g, 'toString')
                            const oldToString = Function.prototype.toString

                            function functionToString() {
                                if (this === window.navigator.permissions.query) {
                                    return 'function query() { [native code] }'
                                }
                                if (this === functionToString) {
                                    return nativeToStringFunctionString
                                }
                                return oldCall.call(oldToString, this)
                            }
                            // eslint-disable-next-line
                            Function.prototype.toString = functionToString
                            """
                    },
                )
            return orig_get(*args, **kwargs)

        self.get = get_wrapped

    # def _get_cdc_props(self):
    #     return self.execute_script(
    #         """
    #         let objectToInspect = window,
    #             result = [];
    #         while(objectToInspect !== null)
    #         { result = result.concat(Object.getOwnPropertyNames(objectToInspect));
    #           objectToInspect = Object.getPrototypeOf(objectToInspect); }
    #
    #         return result.filter(i => i.match(/^([a-zA-Z]){27}(Array|Promise|Symbol)$/ig))
    #         """
    #     )
    #
    # def _hook_remove_cdc_props(self):
    #     self.execute_cdp_cmd(
    #         "Page.addScriptToEvaluateOnNewDocument",
    #         {
    #             "source": """
    #                 let objectToInspect = window,
    #                     result = [];
    #                 while(objectToInspect !== null)
    #                 { result = result.concat(Object.getOwnPropertyNames(objectToInspect));
    #                   objectToInspect = Object.getPrototypeOf(objectToInspect); }
    #                 result.forEach(p => p.match(/^([a-zA-Z]){27}(Array|Promise|Symbol)$/ig)
    #                                     &&delete window[p]&&console.log('removed',p))
    #                 """
    #         },
    #     )

    def get(self, url):
        # if self._get_cdc_props():
        #     self._hook_remove_cdc_props()
        return super().get(url)

    def add_cdp_listener(self, event_name, callback):
        if (
            self.reactor
            and self.reactor is not None
            and isinstance(self.reactor, Reactor)
        ):
            self.reactor.add_event_handler(event_name, callback)
            return self.reactor.handlers
        return False

    def clear_cdp_listeners(self):
        if self.reactor and isinstance(self.reactor, Reactor):
            self.reactor.handlers.clear()

    def window_new(self):
        self.execute(
            selenium.webdriver.remote.command.Command.NEW_WINDOW, {"type": "window"}
        )

    def tab_new(self, url: str):
        """
        this opens a url in a new tab.
        apparently, that passes all tests directly!

        Parameters
        ----------
        url

        Returns
        -------

        """
        if not hasattr(self, "cdp"):
            from .cdp import CDP

            cdp = CDP(self.options)
            cdp.tab_new(url)

    def reconnect(self, timeout=0.1):
        try:
            self.service.stop()
        except Exception as e:
            logger.debug(e)
        time.sleep(timeout)
        try:
            self.service.start()
        except Exception as e:
            logger.debug(e)

        try:
            self.start_session()
        except Exception as e:
            logger.debug(e)

    def start_session(self, capabilities=None, browser_profile=None):
        if not capabilities:
            capabilities = self.options.to_capabilities()
        super(selenium.webdriver.chrome.webdriver.WebDriver, self).start_session(
            capabilities
        )
        # super(Chrome, self).start_session(capabilities, browser_profile)

    def find_elements_recursive(self, by, value):
        """
        find elements in all frames
        this is a generator function, which is needed
            since if it would return a list of elements, they
            will be stale on arrival.
        using generator, when the element is returned we are in the correct frame
        to use it directly
        Args:
            by: By
            value: str
        Returns: Generator[webelement.WebElement]
        """
        def search_frame(f=None):
            if not f:
                # ensure we are on main content frame
                self.switch_to.default_content()
            else:
                self.switch_to.frame(f)
            for elem in self.find_elements(by, value):
                yield elem
            # switch back to main content, otherwise we will get StaleElementReferenceException
            self.switch_to.default_content()

        # search root frame
        for elem in search_frame():
            yield elem
        # get iframes
        frames = self.find_elements('css selector', 'iframe')

        # search per frame
        for f in frames:
            for elem in search_frame(f):
                yield elem

    def quit(self):
        try:
            self.service.process.kill()
            logger.debug("webdriver process ended")
        except (AttributeError, RuntimeError, OSError):
            pass
        try:
            self.reactor.event.set()
            logger.debug("shutting down reactor")
        except AttributeError:
            pass
        try:
            os.kill(self.browser_pid, 15)
            logger.debug("gracefully closed browser")
        except Exception as e:  # noqa
            pass
        if (
            hasattr(self, "keep_user_data_dir")
            and hasattr(self, "user_data_dir")
            and not self.keep_user_data_dir
        ):
            for _ in range(5):
                try:
                    shutil.rmtree(self.user_data_dir, ignore_errors=False)
                except FileNotFoundError:
                    pass
                except (RuntimeError, OSError, PermissionError) as e:
                    logger.debug(
                        "When removing the temp profile, a %s occured: %s\nretrying..."
                        % (e.__class__.__name__, e)
                    )
                else:
                    logger.debug("successfully removed %s" % self.user_data_dir)
                    break
                time.sleep(0.1)

        # dereference patcher, so patcher can start cleaning up as well.
        # this must come last, otherwise it will throw 'in use' errors
        self.patcher = None

    def __getattribute__(self, item):
        if not super().__getattribute__("debug"):
            return super().__getattribute__(item)
        else:
            import inspect

            original = super().__getattribute__(item)
            if inspect.ismethod(original) and not inspect.isclass(original):

                def newfunc(*args, **kwargs):
                    logger.debug(
                        "calling %s with args %s and kwargs %s\n"
                        % (original.__qualname__, args, kwargs)
                    )
                    return original(*args, **kwargs)

                return newfunc
            return original

    def __enter__(self):
        return self

    def __exit__(self, exc_type, exc_val, exc_tb):
        self.service.stop()
        time.sleep(self._delay)
        self.service.start()
        self.start_session()

    def __hash__(self):
        return hash(self.options.debugger_address)

    def __dir__(self):
        return object.__dir__(self)

    def __del__(self):
        try:
            self.service.process.kill()
        except:  # noqa
            pass
        self.quit()

    @classmethod
    def _ensure_close(cls, self):
        # needs to be a classmethod so finalize can find the reference
        logger.info("ensuring close")
        if (
            hasattr(self, "service")
            and hasattr(self.service, "process")
            and hasattr(self.service.process, "kill")
        ):
            self.service.process.kill()


def find_chrome_executable():
    """
    Finds the chrome, chrome beta, chrome canary, chromium executable

    Returns
    -------
    executable_path :  str
        the full file path to found executable

    """
    candidates = set()
    if IS_POSIX:
        for item in os.environ.get("PATH").split(os.pathsep):
            for subitem in (
                "google-chrome",
                "chromium",
                "chromium-browser",
                "chrome",
                "google-chrome-stable",
            ):
                candidates.add(os.sep.join((item, subitem)))
        if "darwin" in sys.platform:
            candidates.update(
                [
                    "/Applications/Google Chrome.app/Contents/MacOS/Google Chrome",
                    "/Applications/Chromium.app/Contents/MacOS/Chromium",
                ]
            )
    else:
        for item in map(
            os.environ.get,
            ("PROGRAMFILES", "PROGRAMFILES(X86)", "LOCALAPPDATA", "PROGRAMW6432"),
        ):
            if item is not None:
                for subitem in (
                    "Google/Chrome/Application",
                    "Google/Chrome Beta/Application",
                    "Google/Chrome Canary/Application",
                ):
                    candidates.add(os.sep.join((item, subitem, "chrome.exe")))
    for candidate in candidates:
        logger.debug('checking if %s exists and is executable' % candidate)
        if os.path.exists(candidate) and os.access(candidate, os.X_OK):
            logger.debug('found! using %s' % candidate)
            return os.path.normpath(candidate)<|MERGE_RESOLUTION|>--- conflicted
+++ resolved
@@ -396,15 +396,6 @@
 
         if headless or options.headless:
             #workaround until a better checking is found
-<<<<<<< HEAD
-            options.add_argument("--headless=new")
-            #if self.patcher.version_main < 108:
-            #    options.add_argument("--headless=chrome")
-            #elif self.patcher.version_main >= 108:
-            
-        if not keep_window_size:
-            options.add_argument("--window-size=1920,1080")
-=======
             try:
                 if self.patcher.version_main < 108:
                     options.add_argument("--headless=chrome")
@@ -415,8 +406,8 @@
                                "therefore, we are assuming it is chrome 108 or higher")
                 options.add_argument("--headless=new")
 
-        options.add_argument("--window-size=1920,1080")
->>>>>>> 1c704a71
+        if not keep_window_size:
+            options.add_argument("--window-size=1920,1080")
         options.add_argument("--start-maximized")
         options.add_argument("--no-sandbox")
         # fixes "could not connect to chrome" error when running
