#!/usr/bin/env python3
from __future__ import annotations

import subprocess

"""

         888                                                  888         d8b
         888                                                  888         Y8P
         888                                                  888
 .d8888b 88888b.  888d888 .d88b.  88888b.d88b.   .d88b.   .d88888 888d888 888 888  888  .d88b.  888d888
d88P"    888 "88b 888P"  d88""88b 888 "888 "88b d8P  Y8b d88" 888 888P"   888 888  888 d8P  Y8b 888P"
888      888  888 888    888  888 888  888  888 88888888 888  888 888     888 Y88  88P 88888888 888
Y88b.    888  888 888    Y88..88P 888  888  888 Y8b.     Y88b 888 888     888  Y8bd8P  Y8b.     888
 "Y8888P 888  888 888     "Y88P"  888  888  888  "Y8888   "Y88888 888     888   Y88P    "Y8888  888   88888888

by UltrafunkAmsterdam (https://github.com/ultrafunkamsterdam)

"""

<<<<<<< HEAD
__version__ = "3.1.5r1"
=======
__version__ = "3.1.5"
>>>>>>> a6cf33b0

import json
import logging
import os
import re
import shutil
import sys
import tempfile
import time
import inspect
import threading

import selenium.webdriver.chrome.service
import selenium.webdriver.chrome.webdriver
import selenium.webdriver.common.service
import selenium.webdriver.remote.webdriver

from .cdp import CDP
from .options import ChromeOptions
from .patcher import IS_POSIX
from .patcher import Patcher
from .reactor import Reactor
from .dprocess import start_detached

__all__ = (
    "Chrome",
    "ChromeOptions",
    "Patcher",
    "Reactor",
    "CDP",
    "find_chrome_executable",
)

logger = logging.getLogger("uc")
logger.setLevel(logging.getLogger().getEffectiveLevel())


class Chrome(selenium.webdriver.chrome.webdriver.WebDriver):
    """

    Controls the ChromeDriver and allows you to drive the browser.

    The webdriver file will be downloaded by this module automatically,
    you do not need to specify this. however, you may if you wish.

    Attributes
    ----------

    Methods
    -------

    reconnect()

        this can be useful in case of heavy detection methods
        -stops the chromedriver service which runs in the background
        -starts the chromedriver service which runs in the background
        -recreate session


    start_session(capabilities=None, browser_profile=None)

        differentiates from the regular method in that it does not
        require a capabilities argument. The capabilities are automatically
        recreated from the options at creation time.

    --------------------------------------------------------------------------
        NOTE:
            Chrome has everything included to work out of the box.
            it does not `need` customizations.
            any customizations MAY lead to trigger bot migitation systems.

    --------------------------------------------------------------------------
    """

    _instances = set()
    session_id = None
    debug = False

    def __init__(
        self,
        options=None,
        user_data_dir=None,
        driver_executable_path=None,
        browser_executable_path=None,
        port=0,
        enable_cdp_events=False,
        service_args=None,
        desired_capabilities=None,
        advanced_elements=False,
        service_log_path=None,
        keep_alive=True,
        log_level=0,
        headless=False,
        version_main=None,
        patcher_force_close=False,
        suppress_welcome=True,
        use_subprocess=False,
        debug=False,
        **kw
    ):
        """
        Creates a new instance of the chrome driver.

        Starts the service and then creates new instance of chrome driver.

        Parameters
        ----------

        options: ChromeOptions, optional, default: None - automatic useful defaults
            this takes an instance of ChromeOptions, mainly to customize browser behavior.
            anything other dan the default, for example extensions or startup options
            are not supported in case of failure, and can probably lowers your undetectability.


        user_data_dir: str , optional, default: None (creates temp profile)
            if user_data_dir is a path to a valid chrome profile directory, use it,
            and turn off automatic removal mechanism at exit.

        driver_executable_path: str, optional, default: None(=downloads and patches new binary)

        browser_executable_path: str, optional, default: None - use find_chrome_executable
            Path to the browser executable.
            If not specified, make sure the executable's folder is in $PATH

        port: int, optional, default: 0
            port you would like the service to run, if left as 0, a free port will be found.

        enable_cdp_events: bool, default: False
            :: currently for chrome only
            this enables the handling of wire messages
            when enabled, you can subscribe to CDP events by using:

                driver.add_cdp_listener("Network.dataReceived", yourcallback)
                # yourcallback is an callable which accepts exactly 1 dict as parameter


        service_args: list of str, optional, default: None
            arguments to pass to the driver service

        desired_capabilities: dict, optional, default: None - auto from config
            Dictionary object with non-browser specific capabilities only, such as "item" or "loggingPref".

        advanced_webelements:  bool, optional, default: False
            makes it easier to recognize elements like you know them from html/browser inspection, especially when working
            in an interactive environment

            default webelement repr:
            <selenium.webdriver.remote.webelement.WebElement (session="85ff0f671512fa535630e71ee951b1f2", element="6357cb55-92c3-4c0f-9416-b174f9c1b8c4")>

            advanced webelement repr
            <WebElement(<a class="mobile-show-inline-block mc-update-infos init-ok" href="#" id="main-cat-switcher-mobile">)>

            note: when retrieving large amounts of elements ( example: find_elements_by_tag("*") ) and print them, it does take a little more time.


        service_log_path: str, optional, default: None
             path to log information from the driver.

        keep_alive: bool, optional, default: True
             Whether to configure ChromeRemoteConnection to use HTTP keep-alive.

        log_level: int, optional, default: adapts to python global log level

        headless: bool, optional, default: False
            can also be specified in the options instance.
            Specify whether you want to use the browser in headless mode.
            warning: this lowers undetectability and not fully supported.

        version_main: int, optional, default: None (=auto)
            if you, for god knows whatever reason, use
            an older version of Chrome. You can specify it's full rounded version number
            here. Example: 87 for all versions of 87

        patcher_force_close: bool, optional, default: False
            instructs the patcher to do whatever it can to access the chromedriver binary
            if the file is locked, it will force shutdown all instances.
            setting it is not recommended, unless you know the implications and think
            you might need it.

        suppress_welcome: bool, optional , default: True
            a "welcome" alert might show up on *nix-like systems asking whether you want to set
            chrome as your default browser, and if you want to send even more data to google.
            now, in case you are nag-fetishist, or a diagnostics data feeder to google, you can set this to False.
            Note: if you don't handle the nag screen in time, the browser loses it's connection and throws an Exception.

        use_subprocess: bool, optional , default: False,

            False (the default) makes sure Chrome will get it's own process (so no subprocess of chromedriver.exe or python
                This fixes a LOT of issues, like multithreaded run, but mst importantly. shutting corectly after
                program exits or using .quit()

              unfortunately, there  is always an edge case in which one would like to write an single script with the only contents being:
              --start script--
              import undetected_chromedriver as uc
              d = uc.Chrome()
              d.get('https://somesite/')
              ---end script --

              and will be greeted with an error, since the program exists before chrome has a change to launch.
              in that case you can set this to `True`. The browser will start via subprocess, and will keep running most of times.
              ! setting it to True comes with NO support when being detected. !

        """
        self.debug = debug
        patcher = Patcher(
            executable_path=driver_executable_path,
            force=patcher_force_close,
            version_main=version_main,
        )
        patcher.auto()
        self.patcher = patcher
        if not options:
            options = ChromeOptions()

        try:
            if hasattr(options, "_session") and options._session is not None:
                #  prevent reuse of options,
                #  as it just appends arguments, not replace them
                #  you'll get conflicts starting chrome
                raise RuntimeError("you cannot reuse the ChromeOptions object")
        except AttributeError:
            pass

        options._session = self

        debug_port = selenium.webdriver.common.service.utils.free_port()
        debug_host = "127.0.0.1"

        if not options.debugger_address:
            options.debugger_address = "%s:%d" % (debug_host, debug_port)

        if enable_cdp_events:
            options.set_capability(
                "goog:loggingPrefs", {"performance": "ALL", "browser": "ALL"}
            )

        options.add_argument("--remote-debugging-host=%s" % debug_host)
        options.add_argument("--remote-debugging-port=%s" % debug_port)

        language, keep_user_data_dir = None, bool(user_data_dir)

        # see if a custom user profile is specified in options
        for arg in options.arguments:

            if "lang" in arg:
                m = re.search("(?:--)?lang(?:[ =])?(.*)", arg)
                try:
                    language = m[1]
                except IndexError:
                    logger.debug("will set the language to en-US,en;q=0.9")
                    language = "en-US,en;q=0.9"

            if "user-data-dir" in arg:
                m = re.search("(?:--)?user-data-dir(?:[ =])?(.*)", arg)
                try:
                    user_data_dir = m[1]
                    logger.debug(
                        "user-data-dir found in user argument %s => %s" % (arg, m[1])
                    )
                    keep_user_data_dir = True

                except IndexError:
                    logger.debug(
                        "no user data dir could be extracted from supplied argument %s "
                        % arg
                    )

        if not user_data_dir:

            # backward compatiblity
            # check if an old uc.ChromeOptions is used, and extract the user data dir

            if hasattr(options, "user_data_dir") and getattr(
                options, "user_data_dir", None
            ):
                import warnings

                warnings.warn(
                    "using ChromeOptions.user_data_dir might stop working in future versions."
                    "use uc.Chrome(user_data_dir='/xyz/some/data') in case you need existing profile folder"
                )
                options.add_argument("--user-data-dir=%s" % options.user_data_dir)
                keep_user_data_dir = True
                logger.debug(
                    "user_data_dir property found in options object: %s" % user_data_dir
                )

            else:
                user_data_dir = os.path.normpath(tempfile.mkdtemp())
                keep_user_data_dir = False
                arg = "--user-data-dir=%s" % user_data_dir
                options.add_argument(arg)
                logger.debug(
                    "created a temporary folder in which the user-data (profile) will be stored during this\n"
                    "session, and added it to chrome startup arguments: %s" % arg
                )

        if not language:
            try:
                import locale

                language = locale.getdefaultlocale()[0].replace("_", "-")
            except Exception:
                pass
            if not language:
                language = "en-US"

        options.add_argument("--lang=%s" % language)

        if not options.binary_location:
            options.binary_location = (
                browser_executable_path or find_chrome_executable()
            )

        self._delay = 3

        self.user_data_dir = user_data_dir
        self.keep_user_data_dir = keep_user_data_dir

        if suppress_welcome:
            options.arguments.extend(["--no-default-browser-check", "--no-first-run"])
        if headless or options.headless:
            options.headless = True
            options.add_argument("--window-size=1920,1080")
            options.add_argument("--start-maximized")
            options.add_argument("--no-sandbox")
            # fixes "could not connect to chrome" error when running
            # on linux using privileged user like root (which i don't recommend)

        options.add_argument(
            "--log-level=%d" % log_level
            or divmod(logging.getLogger().getEffectiveLevel(), 10)[0]
        )

        # fix exit_type flag to prevent tab-restore nag
        try:
            with open(
                os.path.join(user_data_dir, "Default/Preferences"),
                encoding="latin1",
                mode="r+",
            ) as fs:
                config = json.load(fs)
                if config["profile"]["exit_type"] is not None:
                    # fixing the restore-tabs-nag
                    config["profile"]["exit_type"] = None
                fs.seek(0, 0)
                json.dump(config, fs)
                logger.debug("fixed exit_type flag")
        except Exception as e:
            logger.debug("did not find a bad exit_type flag ")

        self.options = options

        if not desired_capabilities:
            desired_capabilities = options.to_capabilities()

        if not use_subprocess:
            self.browser_pid = start_detached(
                options.binary_location, *options.arguments
            )
        else:
            browser = subprocess.Popen(
                [options.binary_location, *options.arguments],
                stdin=subprocess.PIPE,
                stdout=subprocess.PIPE,
                stderr=subprocess.PIPE,
                close_fds=IS_POSIX,
            )
            self.browser_pid = browser.pid

        super(Chrome, self).__init__(
            executable_path=patcher.executable_path,
            port=port,
            options=options,
            service_args=service_args,
            desired_capabilities=desired_capabilities,
            service_log_path=service_log_path,
            keep_alive=keep_alive,
        )

        self.reactor = None

        if enable_cdp_events:
            if logging.getLogger().getEffectiveLevel() == logging.DEBUG:
                logging.getLogger(
                    "selenium.webdriver.remote.remote_connection"
                ).setLevel(20)
            reactor = Reactor(self)
            reactor.start()
            self.reactor = reactor

        if advanced_elements:
            from .webelement import WebElement

            self._web_element_cls = WebElement

        if options.headless:
            self._configure_headless()

    def __getattribute__(self, item):

        if not super().__getattribute__("debug"):
            return super().__getattribute__(item)
        else:
            import inspect

            original = super().__getattribute__(item)
            if inspect.ismethod(original) and not inspect.isclass(original):

                def newfunc(*args, **kwargs):
                    logger.debug(
                        "calling %s with args %s and kwargs %s\n"
                        % (original.__qualname__, args, kwargs)
                    )
                    return original(*args, **kwargs)

                return newfunc
            return original

    def _configure_headless(self):

        orig_get = self.get
        logger.info("setting properties for headless")

        def get_wrapped(*args, **kwargs):
            if self.execute_script("return navigator.webdriver"):
                logger.info("patch navigator.webdriver")
                self.execute_cdp_cmd(
                    "Page.addScriptToEvaluateOnNewDocument",
                    {
                        "source": """

                            Object.defineProperty(window, 'navigator', {
                                value: new Proxy(navigator, {
                                        has: (target, key) => (key === 'webdriver' ? false : key in target),
                                        get: (target, key) =>
                                                key === 'webdriver' ?
                                                false :
                                                typeof target[key] === 'function' ?
                                                target[key].bind(target) :
                                                target[key]
                                        })
                            });

                    """
                    },
                )

                logger.info("patch user-agent string")
                self.execute_cdp_cmd(
                    "Network.setUserAgentOverride",
                    {
                        "userAgent": self.execute_script(
                            "return navigator.userAgent"
                        ).replace("Headless", "")
                    },
                )
                self.execute_cdp_cmd(
                    "Page.addScriptToEvaluateOnNewDocument",
                    {
                        "source": """
                            Object.defineProperty(navigator, 'maxTouchPoints', {
                                    get: () => 1
                            })"""
                    },
                )
            return orig_get(*args, **kwargs)

        self.get = get_wrapped

    def __dir__(self):
        return object.__dir__(self)

    def _get_cdc_props(self):
        return self.execute_script(
            """
            let objectToInspect = window,
                result = [];
            while(objectToInspect !== null)
            { result = result.concat(Object.getOwnPropertyNames(objectToInspect));
              objectToInspect = Object.getPrototypeOf(objectToInspect); }
            return result.filter(i => i.match(/.+_.+_(Array|Promise|Symbol)/ig))
            """
        )

    def _hook_remove_cdc_props(self):
        self.execute_cdp_cmd(
            "Page.addScriptToEvaluateOnNewDocument",
            {
                "source": """
                    let objectToInspect = window,
                        result = [];
                    while(objectToInspect !== null) 
                    { result = result.concat(Object.getOwnPropertyNames(objectToInspect));
                      objectToInspect = Object.getPrototypeOf(objectToInspect); }
                    result.forEach(p => p.match(/.+_.+_(Array|Promise|Symbol)/ig)
                                        &&delete window[p]&&console.log('removed',p))
                    """
            },
        )

    def get(self, url):
        if self._get_cdc_props():
            self._hook_remove_cdc_props()
        return super().get(url)

    def add_cdp_listener(self, event_name, callback):
        if (
            self.reactor
            and self.reactor is not None
            and isinstance(self.reactor, Reactor)
        ):
            self.reactor.add_event_handler(event_name, callback)
            return self.reactor.handlers
        return False

    def clear_cdp_listeners(self):
        if self.reactor and isinstance(self.reactor, Reactor):
            self.reactor.handlers.clear()

    def tab_new(self, url: str):
        """
        this opens a url in a new tab.
        apparently, that passes all tests directly!

        Parameters
        ----------
        url

        Returns
        -------

        """
        if not hasattr(self, "cdp"):
            from .cdp import CDP
            cdp = CDP(self.options)
            cdp.tab_new(url)

    def reconnect(self, timeout=0.1):
        try:
            self.service.stop()
        except Exception as e:
            logger.debug(e)
        time.sleep(timeout)
        try:
            self.service.start()
        except Exception as e:
            logger.debug(e)

        try:
            self.start_session()
        except Exception as e:
            logger.debug(e)

    def start_session(self, capabilities=None, browser_profile=None):
        if not capabilities:
            capabilities = self.options.to_capabilities()
        super(selenium.webdriver.chrome.webdriver.WebDriver, self).start_session(
            capabilities, browser_profile
        )
        # super(Chrome, self).start_session(capabilities, browser_profile)

    def quit(self):
        logger.debug("closing webdriver")
        if hasattr(self, "service") and getattr(self.service, "process", None):
            self.service.process.kill()
        try:
            if self.reactor and isinstance(self.reactor, Reactor):
                logger.debug("shutting down reactor")
                self.reactor.event.set()
        except Exception:  # noqa
            pass
        try:
            logger.debug("killing browser")
            os.kill(self.browser_pid, 15)

        except TimeoutError as e:
            logger.debug(e, exc_info=True)
        except Exception:  # noqa
            pass

        if (
            hasattr(self, "keep_user_data_dir")
            and hasattr(self, "user_data_dir")
            and not self.keep_user_data_dir
        ):
            for _ in range(5):
                try:

                    shutil.rmtree(self.user_data_dir, ignore_errors=False)
                except FileNotFoundError:
                    pass
                except (RuntimeError, OSError, PermissionError) as e:
                    logger.debug(
                        "When removing the temp profile, a %s occured: %s\nretrying..."
                        % (e.__class__.__name__, e)
                    )
                else:
                    logger.debug("successfully removed %s" % self.user_data_dir)
                    break
                time.sleep(0.1)

        # dereference patcher, so patcher can start cleaning up as well.
        # this must come last, otherwise it will throw 'in use' errors
        self.patcher = None

    def __del__(self):
        try:
            self.service.process.kill()
        except:  # noqa
            pass
        self.quit()

    def __enter__(self):
        return self

    def __exit__(self, exc_type, exc_val, exc_tb):
        self.service.stop()
        time.sleep(self._delay)
        self.service.start()
        self.start_session()

    def __hash__(self):
        return hash(self.options.debugger_address)


def find_chrome_executable():
    """
    Finds the chrome, chrome beta, chrome canary, chromium executable

    Returns
    -------
    executable_path :  str
        the full file path to found executable

    """
    candidates = set()
    if IS_POSIX:
        for item in os.environ.get("PATH").split(os.pathsep):
            for subitem in (
                "google-chrome",
                "chromium",
                "chromium-browser",
                "chrome",
                "google-chrome-stable",
            ):
                candidates.add(os.sep.join((item, subitem)))
        if "darwin" in sys.platform:
            candidates.update(
                ["/Applications/Google Chrome.app/Contents/MacOS/Google Chrome"]
            )
    else:
        for item in map(
            os.environ.get, ("PROGRAMFILES", "PROGRAMFILES(X86)", "LOCALAPPDATA")
        ):
            for subitem in (
                "Google/Chrome/Application",
                "Google/Chrome Beta/Application",
                "Google/Chrome Canary/Application",
            ):
                candidates.add(os.sep.join((item, subitem, "chrome.exe")))
    for candidate in candidates:
        if os.path.exists(candidate) and os.access(candidate, os.X_OK):
            return os.path.normpath(candidate)<|MERGE_RESOLUTION|>--- conflicted
+++ resolved
@@ -18,11 +18,9 @@
 
 """
 
-<<<<<<< HEAD
-__version__ = "3.1.5r1"
-=======
-__version__ = "3.1.5"
->>>>>>> a6cf33b0
+
+__version__ = "3.1.5r2"
+
 
 import json
 import logging
@@ -165,7 +163,7 @@
         desired_capabilities: dict, optional, default: None - auto from config
             Dictionary object with non-browser specific capabilities only, such as "item" or "loggingPref".
 
-        advanced_webelements:  bool, optional, default: False
+        advanced_elements:  bool, optional, default: False
             makes it easier to recognize elements like you know them from html/browser inspection, especially when working
             in an interactive environment
 
@@ -416,7 +414,6 @@
 
         if advanced_elements:
             from .webelement import WebElement
-
             self._web_element_cls = WebElement
 
         if options.headless:
