#!/usr/bin/env python3

"""

         888                                                  888         d8b
         888                                                  888         Y8P
         888                                                  888
 .d8888b 88888b.  888d888 .d88b.  88888b.d88b.   .d88b.   .d88888 888d888 888 888  888  .d88b.  888d888
d88P"    888 "88b 888P"  d88""88b 888 "888 "88b d8P  Y8b d88" 888 888P"   888 888  888 d8P  Y8b 888P"
888      888  888 888    888  888 888  888  888 88888888 888  888 888     888 Y88  88P 88888888 888
Y88b.    888  888 888    Y88..88P 888  888  888 Y8b.     Y88b 888 888     888  Y8bd8P  Y8b.     888
 "Y8888P 888  888 888     "Y88P"  888  888  888  "Y8888   "Y88888 888     888   Y88P    "Y8888  888   88888888

by UltrafunkAmsterdam (https://github.com/ultrafunkamsterdam)

"""
from __future__ import annotations


__version__ = "3.4.7"

import json
import logging
import os
import re
import shutil
import subprocess
import sys
import tempfile
import time
from weakref import finalize

import selenium.webdriver.chrome.service
import selenium.webdriver.chrome.webdriver
from selenium.webdriver.common.by import By
import selenium.webdriver.common.service
import selenium.webdriver.remote.command
import selenium.webdriver.remote.webdriver

from .cdp import CDP
from .dprocess import start_detached
from .options import ChromeOptions
from .patcher import IS_POSIX
from .patcher import Patcher
from .reactor import Reactor
from .webelement import UCWebElement
from .webelement import WebElement


__all__ = (
    "Chrome",
    "ChromeOptions",
    "Patcher",
    "Reactor",
    "CDP",
    "find_chrome_executable",
)

logger = logging.getLogger("uc")
logger.setLevel(logging.getLogger().getEffectiveLevel())


class Chrome(selenium.webdriver.chrome.webdriver.WebDriver):
    """

    Controls the ChromeDriver and allows you to drive the browser.

    The webdriver file will be downloaded by this module automatically,
    you do not need to specify this. however, you may if you wish.

    Attributes
    ----------

    Methods
    -------

    reconnect()

        this can be useful in case of heavy detection methods
        -stops the chromedriver service which runs in the background
        -starts the chromedriver service which runs in the background
        -recreate session


    start_session(capabilities=None, browser_profile=None)

        differentiates from the regular method in that it does not
        require a capabilities argument. The capabilities are automatically
        recreated from the options at creation time.

    --------------------------------------------------------------------------
        NOTE:
            Chrome has everything included to work out of the box.
            it does not `need` customizations.
            any customizations MAY lead to trigger bot migitation systems.

    --------------------------------------------------------------------------
    """

    _instances = set()
    session_id = None
    debug = False

    def __init__(
        self,
        options=None,
        user_data_dir=None,
        driver_executable_path=None,
        browser_executable_path=None,
        port=0,
        enable_cdp_events=False,
        service_args=None,
        service_creationflags=None,
        desired_capabilities=None,
        advanced_elements=False,
        service_log_path=None,
        keep_alive=True,
        log_level=0,
        headless=False,
        version_main=None,
        patcher_force_close=False,
        suppress_welcome=True,
        use_subprocess=True,
        debug=False,
        no_sandbox=True,
        user_multi_procs: bool = False,
        **kw,
    ):
        """
        Creates a new instance of the chrome driver.

        Starts the service and then creates new instance of chrome driver.

        Parameters
        ----------

        options: ChromeOptions, optional, default: None - automatic useful defaults
            this takes an instance of ChromeOptions, mainly to customize browser behavior.
            anything other dan the default, for example extensions or startup options
            are not supported in case of failure, and can probably lowers your undetectability.


        user_data_dir: str , optional, default: None (creates temp profile)
            if user_data_dir is a path to a valid chrome profile directory, use it,
            and turn off automatic removal mechanism at exit.

        driver_executable_path: str, optional, default: None(=downloads and patches new binary)

        browser_executable_path: str, optional, default: None - use find_chrome_executable
            Path to the browser executable.
            If not specified, make sure the executable's folder is in $PATH

        port: int, optional, default: 0
            port to be used by the chromedriver executable, this is NOT the debugger port.
            leave it at 0 unless you know what you are doing.
            the default value of 0 automatically picks an available port.

        enable_cdp_events: bool, default: False
            :: currently for chrome only
            this enables the handling of wire messages
            when enabled, you can subscribe to CDP events by using:

                driver.add_cdp_listener("Network.dataReceived", yourcallback)
                # yourcallback is an callable which accepts exactly 1 dict as parameter


        service_args: list of str, optional, default: None
            arguments to pass to the driver service

        desired_capabilities: dict, optional, default: None - auto from config
            Dictionary object with non-browser specific capabilities only, such as "item" or "loggingPref".

        advanced_elements:  bool, optional, default: False
            makes it easier to recognize elements like you know them from html/browser inspection, especially when working
            in an interactive environment

            default webelement repr:
            <selenium.webdriver.remote.webelement.WebElement (session="85ff0f671512fa535630e71ee951b1f2", element="6357cb55-92c3-4c0f-9416-b174f9c1b8c4")>

            advanced webelement repr
            <WebElement(<a class="mobile-show-inline-block mc-update-infos init-ok" href="#" id="main-cat-switcher-mobile">)>

            note: when retrieving large amounts of elements ( example: find_elements_by_tag("*") ) and print them, it does take a little more time.


        service_log_path: str, optional, default: None
             path to log information from the driver.

        keep_alive: bool, optional, default: True
             Whether to configure ChromeRemoteConnection to use HTTP keep-alive.

        log_level: int, optional, default: adapts to python global log level

        headless: bool, optional, default: False
            can also be specified in the options instance.
            Specify whether you want to use the browser in headless mode.
            warning: this lowers undetectability and not fully supported.

        version_main: int, optional, default: None (=auto)
            if you, for god knows whatever reason, use
            an older version of Chrome. You can specify it's full rounded version number
            here. Example: 87 for all versions of 87

        patcher_force_close: bool, optional, default: False
            instructs the patcher to do whatever it can to access the chromedriver binary
            if the file is locked, it will force shutdown all instances.
            setting it is not recommended, unless you know the implications and think
            you might need it.

        suppress_welcome: bool, optional , default: True
            a "welcome" alert might show up on *nix-like systems asking whether you want to set
            chrome as your default browser, and if you want to send even more data to google.
            now, in case you are nag-fetishist, or a diagnostics data feeder to google, you can set this to False.
            Note: if you don't handle the nag screen in time, the browser loses it's connection and throws an Exception.

        use_subprocess: bool, optional , default: True,

            False (the default) makes sure Chrome will get it's own process (so no subprocess of chromedriver.exe or python
                This fixes a LOT of issues, like multithreaded run, but mst importantly. shutting corectly after
                program exits or using .quit()
                you should be knowing what you're doing, and know how python works.

              unfortunately, there  is always an edge case in which one would like to write an single script with the only contents being:
              --start script--
              import undetected_chromedriver as uc
              d = uc.Chrome()
              d.get('https://somesite/')
              ---end script --

              and will be greeted with an error, since the program exists before chrome has a change to launch.
              in that case you can set this to `True`. The browser will start via subprocess, and will keep running most of times.
              ! setting it to True comes with NO support when being detected. !

        no_sandbox: bool, optional, default=True
             uses the --no-sandbox option, and additionally does suppress the "unsecure option" status bar
             this option has a default of True since many people seem to run this as root (....) , and chrome does not start
             when running as root without using --no-sandbox flag.

        user_multi_procs:
            set to true when you are using multithreads/multiprocessing
            ensures not all processes are trying to modify a binary which is in use by another.
            for this to work. YOU MUST HAVE AT LEAST 1 UNDETECTED_CHROMEDRIVER BINARY IN YOUR ROAMING DATA FOLDER.
            this requirement can be easily satisfied, by just running this program "normal" and close/kill it.


        """

        finalize(self, self._ensure_close, self)
        self.debug = debug
        self.patcher = Patcher(
            executable_path=driver_executable_path,
            force=patcher_force_close,
            version_main=version_main,
            user_multi_procs=user_multi_procs,
        )
        # self.patcher.auto(user_multiprocess = user_multi_num_procs)
        self.patcher.auto()

        # self.patcher = patcher
        if not options:
            options = ChromeOptions()

        try:
            if hasattr(options, "_session") and options._session is not None:
                #  prevent reuse of options,
                #  as it just appends arguments, not replace them
                #  you'll get conflicts starting chrome
                raise RuntimeError("you cannot reuse the ChromeOptions object")
        except AttributeError:
            pass

        options._session = self

        if not options.debugger_address:
            debug_port = (
                port
                if port != 0
                else selenium.webdriver.common.service.utils.free_port()
            )
            debug_host = "127.0.0.1"
            options.debugger_address = "%s:%d" % (debug_host, debug_port)
        else:
            debug_host, debug_port = options.debugger_address.split(":")
            debug_port = int(debug_port)

        if enable_cdp_events:
            options.set_capability(
                "goog:loggingPrefs", {"performance": "ALL", "browser": "ALL"}
            )

        options.add_argument("--remote-debugging-host=%s" % debug_host)
        options.add_argument("--remote-debugging-port=%s" % debug_port)

        if user_data_dir:
            options.add_argument("--user-data-dir=%s" % user_data_dir)

        language, keep_user_data_dir = None, bool(user_data_dir)

        # see if a custom user profile is specified in options
        for arg in options.arguments:
         

            if any([_ in arg for _ in ("--headless", "headless")]):
                options.arguments.remove(arg)
                options.headless = True

            if "lang" in arg:
                m = re.search("(?:--)?lang(?:[ =])?(.*)", arg)
                try:
                    language = m[1]
                except IndexError:
                    logger.debug("will set the language to en-US,en;q=0.9")
                    language = "en-US,en;q=0.9"
                  
            if "--window-size" in arg:
                m = re.search("(?:--)?window-size(?:[ =])?(.*)", arg)
                try:
                    window_size= m[1]
                    logger.debug(
                        "window-size found in user argument %s => %s" % (arg, m[1])
                    )
                    keep_window_size = True
                except IndexError:
                    keep_window_size = False

            if "user-data-dir" in arg:
                m = re.search("(?:--)?user-data-dir(?:[ =])?(.*)", arg)
                try:
                    user_data_dir = m[1]
                    logger.debug(
                        "user-data-dir found in user argument %s => %s" % (arg, m[1])
                    )
                    keep_user_data_dir = True

                except IndexError:
                    logger.debug(
                        "no user data dir could be extracted from supplied argument %s "
                        % arg
                    )

        if not user_data_dir:
            # backward compatiblity
            # check if an old uc.ChromeOptions is used, and extract the user data dir

            if hasattr(options, "user_data_dir") and getattr(
                options, "user_data_dir", None
            ):
                import warnings

                warnings.warn(
                    "using ChromeOptions.user_data_dir might stop working in future versions."
                    "use uc.Chrome(user_data_dir='/xyz/some/data') in case you need existing profile folder"
                )
                options.add_argument("--user-data-dir=%s" % options.user_data_dir)
                keep_user_data_dir = True
                logger.debug(
                    "user_data_dir property found in options object: %s" % user_data_dir
                )

            else:
                user_data_dir = os.path.normpath(tempfile.mkdtemp())
                keep_user_data_dir = False
                arg = "--user-data-dir=%s" % user_data_dir
                options.add_argument(arg)
                logger.debug(
                    "created a temporary folder in which the user-data (profile) will be stored during this\n"
                    "session, and added it to chrome startup arguments: %s" % arg
                )

        if not language:
            try:
                import locale

                language = locale.getdefaultlocale()[0].replace("_", "-")
            except Exception:
                pass
            if not language:
                language = "en-US"

        options.add_argument("--lang=%s" % language)

        if not options.binary_location:
            options.binary_location = (
                browser_executable_path or find_chrome_executable()
            )

        self._delay = 3

        self.user_data_dir = user_data_dir
        self.keep_user_data_dir = keep_user_data_dir

        if suppress_welcome:
            options.arguments.extend(["--no-default-browser-check", "--no-first-run"])
        if no_sandbox:
            options.arguments.extend(["--no-sandbox", "--test-type"])

        if headless or options.headless:
<<<<<<< HEAD
            if self.patcher.version_main < 108:
                options.add_argument("--headless=chrome")
            elif self.patcher.version_main >= 108:
                options.add_argument("--headless=new")
        if not keep_window_size:
            options.add_argument("--window-size=1920,1080")
=======
            #workaround until a better checking is found
            options.add_argument("--headless=new")
            #if self.patcher.version_main < 108:
            #    options.add_argument("--headless=chrome")
            #elif self.patcher.version_main >= 108:
            

        options.add_argument("--window-size=1920,1080")
>>>>>>> ebd3508a
        options.add_argument("--start-maximized")
        options.add_argument("--no-sandbox")
        # fixes "could not connect to chrome" error when running
        # on linux using privileged user like root (which i don't recommend)

        options.add_argument(
            "--log-level=%d" % log_level
            or divmod(logging.getLogger().getEffectiveLevel(), 10)[0]
        )

        if hasattr(options, "handle_prefs"):
            options.handle_prefs(user_data_dir)

        # fix exit_type flag to prevent tab-restore nag
        try:
            with open(
                os.path.join(user_data_dir, "Default/Preferences"),
                encoding="latin1",
                mode="r+",
            ) as fs:
                config = json.load(fs)
                if config["profile"]["exit_type"] is not None:
                    # fixing the restore-tabs-nag
                    config["profile"]["exit_type"] = None
                fs.seek(0, 0)
                json.dump(config, fs)
                fs.truncate()  # the file might be shorter
                logger.debug("fixed exit_type flag")
        except Exception as e:
            logger.debug("did not find a bad exit_type flag ")

        self.options = options

        if not desired_capabilities:
            desired_capabilities = options.to_capabilities()

        if not use_subprocess:
            self.browser_pid = start_detached(
                options.binary_location, *options.arguments
            )
        else:
            browser = subprocess.Popen(
                [options.binary_location, *options.arguments],
                stdin=subprocess.PIPE,
                stdout=subprocess.PIPE,
                stderr=subprocess.PIPE,
                close_fds=IS_POSIX,
            )
            self.browser_pid = browser.pid

        if service_creationflags:
            service = selenium.webdriver.common.service.Service(
                self.patcher.executable_path, port, service_args, service_log_path
            )
            for attr_name in ("creationflags", "creation_flags"):
                if hasattr(service, attr_name):
                    setattr(service, attr_name, service_creationflags)
                    break
        else:
            service = None

        super(Chrome, self).__init__(
            executable_path=self.patcher.executable_path,
            port=port,
            options=options,
            service_args=service_args,
            desired_capabilities=desired_capabilities,
            service_log_path=service_log_path,
            keep_alive=keep_alive,
            service=service,  # needed or the service will be re-created
        )

        self.reactor = None

        if enable_cdp_events:
            if logging.getLogger().getEffectiveLevel() == logging.DEBUG:
                logging.getLogger(
                    "selenium.webdriver.remote.remote_connection"
                ).setLevel(20)
            reactor = Reactor(self)
            reactor.start()
            self.reactor = reactor

        if advanced_elements:
            self._web_element_cls = UCWebElement
        else:
            self._web_element_cls = WebElement

        if options.headless:
            self._configure_headless()

    def _configure_headless(self):
        orig_get = self.get
        logger.info("setting properties for headless")

        def get_wrapped(*args, **kwargs):
            if self.execute_script("return navigator.webdriver"):
                logger.info("patch navigator.webdriver")
                self.execute_cdp_cmd(
                    "Page.addScriptToEvaluateOnNewDocument",
                    {
                        "source": """

                           Object.defineProperty(window, "navigator", {
                                Object.defineProperty(window, "navigator", {
                                  value: new Proxy(navigator, {
                                    has: (target, key) => (key === "webdriver" ? false : key in target),
                                    get: (target, key) =>
                                      key === "webdriver"
                                        ? false
                                        : typeof target[key] === "function"
                                        ? target[key].bind(target)
                                        : target[key],
                                  }),
                                });
                    """
                    },
                )

                logger.info("patch user-agent string")
                self.execute_cdp_cmd(
                    "Network.setUserAgentOverride",
                    {
                        "userAgent": self.execute_script(
                            "return navigator.userAgent"
                        ).replace("Headless", "")
                    },
                )
                self.execute_cdp_cmd(
                    "Page.addScriptToEvaluateOnNewDocument",
                    {
                        "source": """
                            Object.defineProperty(navigator, 'maxTouchPoints', {get: () => 1});
                            Object.defineProperty(navigator.connection, 'rtt', {get: () => 100});

                            // https://github.com/microlinkhq/browserless/blob/master/packages/goto/src/evasions/chrome-runtime.js
                            window.chrome = {
                                app: {
                                    isInstalled: false,
                                    InstallState: {
                                        DISABLED: 'disabled',
                                        INSTALLED: 'installed',
                                        NOT_INSTALLED: 'not_installed'
                                    },
                                    RunningState: {
                                        CANNOT_RUN: 'cannot_run',
                                        READY_TO_RUN: 'ready_to_run',
                                        RUNNING: 'running'
                                    }
                                },
                                runtime: {
                                    OnInstalledReason: {
                                        CHROME_UPDATE: 'chrome_update',
                                        INSTALL: 'install',
                                        SHARED_MODULE_UPDATE: 'shared_module_update',
                                        UPDATE: 'update'
                                    },
                                    OnRestartRequiredReason: {
                                        APP_UPDATE: 'app_update',
                                        OS_UPDATE: 'os_update',
                                        PERIODIC: 'periodic'
                                    },
                                    PlatformArch: {
                                        ARM: 'arm',
                                        ARM64: 'arm64',
                                        MIPS: 'mips',
                                        MIPS64: 'mips64',
                                        X86_32: 'x86-32',
                                        X86_64: 'x86-64'
                                    },
                                    PlatformNaclArch: {
                                        ARM: 'arm',
                                        MIPS: 'mips',
                                        MIPS64: 'mips64',
                                        X86_32: 'x86-32',
                                        X86_64: 'x86-64'
                                    },
                                    PlatformOs: {
                                        ANDROID: 'android',
                                        CROS: 'cros',
                                        LINUX: 'linux',
                                        MAC: 'mac',
                                        OPENBSD: 'openbsd',
                                        WIN: 'win'
                                    },
                                    RequestUpdateCheckStatus: {
                                        NO_UPDATE: 'no_update',
                                        THROTTLED: 'throttled',
                                        UPDATE_AVAILABLE: 'update_available'
                                    }
                                }
                            }

                            // https://github.com/microlinkhq/browserless/blob/master/packages/goto/src/evasions/navigator-permissions.js
                            if (!window.Notification) {
                                window.Notification = {
                                    permission: 'denied'
                                }
                            }

                            const originalQuery = window.navigator.permissions.query
                            window.navigator.permissions.__proto__.query = parameters =>
                                parameters.name === 'notifications'
                                    ? Promise.resolve({ state: window.Notification.permission })
                                    : originalQuery(parameters)

                            const oldCall = Function.prototype.call
                            function call() {
                                return oldCall.apply(this, arguments)
                            }
                            Function.prototype.call = call

                            const nativeToStringFunctionString = Error.toString().replace(/Error/g, 'toString')
                            const oldToString = Function.prototype.toString

                            function functionToString() {
                                if (this === window.navigator.permissions.query) {
                                    return 'function query() { [native code] }'
                                }
                                if (this === functionToString) {
                                    return nativeToStringFunctionString
                                }
                                return oldCall.call(oldToString, this)
                            }
                            // eslint-disable-next-line
                            Function.prototype.toString = functionToString
                            """
                    },
                )
            return orig_get(*args, **kwargs)

        self.get = get_wrapped

    # def _get_cdc_props(self):
    #     return self.execute_script(
    #         """
    #         let objectToInspect = window,
    #             result = [];
    #         while(objectToInspect !== null)
    #         { result = result.concat(Object.getOwnPropertyNames(objectToInspect));
    #           objectToInspect = Object.getPrototypeOf(objectToInspect); }
    #
    #         return result.filter(i => i.match(/^([a-zA-Z]){27}(Array|Promise|Symbol)$/ig))
    #         """
    #     )
    #
    # def _hook_remove_cdc_props(self):
    #     self.execute_cdp_cmd(
    #         "Page.addScriptToEvaluateOnNewDocument",
    #         {
    #             "source": """
    #                 let objectToInspect = window,
    #                     result = [];
    #                 while(objectToInspect !== null)
    #                 { result = result.concat(Object.getOwnPropertyNames(objectToInspect));
    #                   objectToInspect = Object.getPrototypeOf(objectToInspect); }
    #                 result.forEach(p => p.match(/^([a-zA-Z]){27}(Array|Promise|Symbol)$/ig)
    #                                     &&delete window[p]&&console.log('removed',p))
    #                 """
    #         },
    #     )

    def get(self, url):
        # if self._get_cdc_props():
        #     self._hook_remove_cdc_props()
        return super().get(url)

    def add_cdp_listener(self, event_name, callback):
        if (
            self.reactor
            and self.reactor is not None
            and isinstance(self.reactor, Reactor)
        ):
            self.reactor.add_event_handler(event_name, callback)
            return self.reactor.handlers
        return False

    def clear_cdp_listeners(self):
        if self.reactor and isinstance(self.reactor, Reactor):
            self.reactor.handlers.clear()

    def window_new(self):
        self.execute(
            selenium.webdriver.remote.command.Command.NEW_WINDOW, {"type": "window"}
        )

    def tab_new(self, url: str):
        """
        this opens a url in a new tab.
        apparently, that passes all tests directly!

        Parameters
        ----------
        url

        Returns
        -------

        """
        if not hasattr(self, "cdp"):
            from .cdp import CDP

            cdp = CDP(self.options)
            cdp.tab_new(url)

    def reconnect(self, timeout=0.1):
        try:
            self.service.stop()
        except Exception as e:
            logger.debug(e)
        time.sleep(timeout)
        try:
            self.service.start()
        except Exception as e:
            logger.debug(e)

        try:
            self.start_session()
        except Exception as e:
            logger.debug(e)

    def start_session(self, capabilities=None, browser_profile=None):
        if not capabilities:
            capabilities = self.options.to_capabilities()
        super(selenium.webdriver.chrome.webdriver.WebDriver, self).start_session(
            capabilities, browser_profile
        )
        # super(Chrome, self).start_session(capabilities, browser_profile)

    def quit(self):
        try:
            self.service.process.kill()
            logger.debug("webdriver process ended")
        except (AttributeError, RuntimeError, OSError):
            pass
        try:
            self.reactor.event.set()
            logger.debug("shutting down reactor")
        except AttributeError:
            pass
        try:
            os.kill(self.browser_pid, 15)
            logger.debug("gracefully closed browser")
        except Exception as e:  # noqa
            pass
        if (
            hasattr(self, "keep_user_data_dir")
            and hasattr(self, "user_data_dir")
            and not self.keep_user_data_dir
        ):
            for _ in range(5):
                try:
                    shutil.rmtree(self.user_data_dir, ignore_errors=False)
                except FileNotFoundError:
                    pass
                except (RuntimeError, OSError, PermissionError) as e:
                    logger.debug(
                        "When removing the temp profile, a %s occured: %s\nretrying..."
                        % (e.__class__.__name__, e)
                    )
                else:
                    logger.debug("successfully removed %s" % self.user_data_dir)
                    break
                time.sleep(0.1)

        # dereference patcher, so patcher can start cleaning up as well.
        # this must come last, otherwise it will throw 'in use' errors
        self.patcher = None

    def __getattribute__(self, item):
        if not super().__getattribute__("debug"):
            return super().__getattribute__(item)
        else:
            import inspect

            original = super().__getattribute__(item)
            if inspect.ismethod(original) and not inspect.isclass(original):

                def newfunc(*args, **kwargs):
                    logger.debug(
                        "calling %s with args %s and kwargs %s\n"
                        % (original.__qualname__, args, kwargs)
                    )
                    return original(*args, **kwargs)

                return newfunc
            return original

    def __enter__(self):
        return self

    def __exit__(self, exc_type, exc_val, exc_tb):
        self.service.stop()
        time.sleep(self._delay)
        self.service.start()
        self.start_session()

    def __hash__(self):
        return hash(self.options.debugger_address)

    def __dir__(self):
        return object.__dir__(self)

    def __del__(self):
        try:
            self.service.process.kill()
        except:  # noqa
            pass
        self.quit()

    @classmethod
    def _ensure_close(cls, self):
        # needs to be a classmethod so finalize can find the reference
        logger.info("ensuring close")
        if (
            hasattr(self, "service")
            and hasattr(self.service, "process")
            and hasattr(self.service.process, "kill")
        ):
            self.service.process.kill()


def find_chrome_executable():
    """
    Finds the chrome, chrome beta, chrome canary, chromium executable

    Returns
    -------
    executable_path :  str
        the full file path to found executable

    """
    candidates = set()
    if IS_POSIX:
        for item in os.environ.get("PATH").split(os.pathsep):
            for subitem in (
                "google-chrome",
                "chromium",
                "chromium-browser",
                "chrome",
                "google-chrome-stable",
            ):
                candidates.add(os.sep.join((item, subitem)))
        if "darwin" in sys.platform:
            candidates.update(
                [
                    "/Applications/Google Chrome.app/Contents/MacOS/Google Chrome",
                    "/Applications/Chromium.app/Contents/MacOS/Chromium",
                ]
            )
    else:
        for item in map(
            os.environ.get,
            ("PROGRAMFILES", "PROGRAMFILES(X86)", "LOCALAPPDATA", "PROGRAMW6432"),
        ):
            if item is not None:
                for subitem in (
                    "Google/Chrome/Application",
                    "Google/Chrome Beta/Application",
                    "Google/Chrome Canary/Application",
                ):
                    candidates.add(os.sep.join((item, subitem, "chrome.exe")))
    for candidate in candidates:
        logger.debug('checking if %s exists and is executable' % candidate)
        if os.path.exists(candidate) and os.access(candidate, os.X_OK):
            logger.debug('found! using %s' % candidate)
            return os.path.normpath(candidate)<|MERGE_RESOLUTION|>--- conflicted
+++ resolved
@@ -395,23 +395,14 @@
             options.arguments.extend(["--no-sandbox", "--test-type"])
 
         if headless or options.headless:
-<<<<<<< HEAD
-            if self.patcher.version_main < 108:
-                options.add_argument("--headless=chrome")
-            elif self.patcher.version_main >= 108:
-                options.add_argument("--headless=new")
-        if not keep_window_size:
-            options.add_argument("--window-size=1920,1080")
-=======
             #workaround until a better checking is found
             options.add_argument("--headless=new")
             #if self.patcher.version_main < 108:
             #    options.add_argument("--headless=chrome")
             #elif self.patcher.version_main >= 108:
             
-
-        options.add_argument("--window-size=1920,1080")
->>>>>>> ebd3508a
+        if not keep_window_size:
+            options.add_argument("--window-size=1920,1080")
         options.add_argument("--start-maximized")
         options.add_argument("--no-sandbox")
         # fixes "could not connect to chrome" error when running
