#!/usr/bin/env python3
from __future__ import annotations

import subprocess

"""

         888                                                  888         d8b
         888                                                  888         Y8P
         888                                                  888
 .d8888b 88888b.  888d888 .d88b.  88888b.d88b.   .d88b.   .d88888 888d888 888 888  888  .d88b.  888d888
d88P"    888 "88b 888P"  d88""88b 888 "888 "88b d8P  Y8b d88" 888 888P"   888 888  888 d8P  Y8b 888P"
888      888  888 888    888  888 888  888  888 88888888 888  888 888     888 Y88  88P 88888888 888
Y88b.    888  888 888    Y88..88P 888  888  888 Y8b.     Y88b 888 888     888  Y8bd8P  Y8b.     888
 "Y8888P 888  888 888     "Y88P"  888  888  888  "Y8888   "Y88888 888     888   Y88P    "Y8888  888   88888888

by UltrafunkAmsterdam (https://github.com/ultrafunkamsterdam)

"""


<<<<<<< HEAD
__version__ = "3.1.5r5"
=======
__version__ = "3.1.6"
>>>>>>> 7cb068d9


import inspect
import json
import logging
import os
import re
import shutil
import sys
import tempfile
import threading
import time

import selenium.webdriver.chrome.service
import selenium.webdriver.chrome.webdriver
import selenium.webdriver.common.service
import selenium.webdriver.remote.webdriver
<<<<<<< HEAD
from selenium.webdriver.chrome.service import Service
=======
import selenium.webdriver.remote.command
>>>>>>> 7cb068d9

from .cdp import CDP
from .dprocess import start_detached
from .options import ChromeOptions
from .patcher import IS_POSIX, Patcher
from .reactor import Reactor

__all__ = (
    "Chrome",
    "ChromeOptions",
    "Patcher",
    "Reactor",
    "CDP",
    "find_chrome_executable",
)

logger = logging.getLogger("uc")
logger.setLevel(logging.getLogger().getEffectiveLevel())


class Chrome(selenium.webdriver.chrome.webdriver.WebDriver):
    """

    Controls the ChromeDriver and allows you to drive the browser.

    The webdriver file will be downloaded by this module automatically,
    you do not need to specify this. however, you may if you wish.

    Attributes
    ----------

    Methods
    -------

    reconnect()

        this can be useful in case of heavy detection methods
        -stops the chromedriver service which runs in the background
        -starts the chromedriver service which runs in the background
        -recreate session


    start_session(capabilities=None, browser_profile=None)

        differentiates from the regular method in that it does not
        require a capabilities argument. The capabilities are automatically
        recreated from the options at creation time.

    --------------------------------------------------------------------------
        NOTE:
            Chrome has everything included to work out of the box.
            it does not `need` customizations.
            any customizations MAY lead to trigger bot migitation systems.

    --------------------------------------------------------------------------
    """

    _instances = set()
    session_id = None
    debug = False

    def __init__(
        self,
        options=None,
        user_data_dir=None,
        driver_executable_path=None,
        browser_executable_path=None,
        port=0,
        enable_cdp_events=False,
        service_args=None,
        service_creationflags=None,
        desired_capabilities=None,
        advanced_elements=False,
        service_log_path=None,
        keep_alive=True,
        log_level=0,
        headless=False,
        version_main=None,
        patcher_force_close=False,
        suppress_welcome=True,
        use_subprocess=False,
        debug=False,
<<<<<<< HEAD
        **kw,
=======
        no_sandbox=True,
        **kw
>>>>>>> 7cb068d9
    ):
        """
        Creates a new instance of the chrome driver.

        Starts the service and then creates new instance of chrome driver.

        Parameters
        ----------

        options: ChromeOptions, optional, default: None - automatic useful defaults
            this takes an instance of ChromeOptions, mainly to customize browser behavior.
            anything other dan the default, for example extensions or startup options
            are not supported in case of failure, and can probably lowers your undetectability.


        user_data_dir: str , optional, default: None (creates temp profile)
            if user_data_dir is a path to a valid chrome profile directory, use it,
            and turn off automatic removal mechanism at exit.

        driver_executable_path: str, optional, default: None(=downloads and patches new binary)

        browser_executable_path: str, optional, default: None - use find_chrome_executable
            Path to the browser executable.
            If not specified, make sure the executable's folder is in $PATH

        port: int, optional, default: 0
            port you would like the service to run, if left as 0, a free port will be found.

        enable_cdp_events: bool, default: False
            :: currently for chrome only
            this enables the handling of wire messages
            when enabled, you can subscribe to CDP events by using:

                driver.add_cdp_listener("Network.dataReceived", yourcallback)
                # yourcallback is an callable which accepts exactly 1 dict as parameter


        service_args: list of str, optional, default: None
            arguments to pass to the driver service

        desired_capabilities: dict, optional, default: None - auto from config
            Dictionary object with non-browser specific capabilities only, such as "item" or "loggingPref".

        advanced_elements:  bool, optional, default: False
            makes it easier to recognize elements like you know them from html/browser inspection, especially when working
            in an interactive environment

            default webelement repr:
            <selenium.webdriver.remote.webelement.WebElement (session="85ff0f671512fa535630e71ee951b1f2", element="6357cb55-92c3-4c0f-9416-b174f9c1b8c4")>

            advanced webelement repr
            <WebElement(<a class="mobile-show-inline-block mc-update-infos init-ok" href="#" id="main-cat-switcher-mobile">)>

            note: when retrieving large amounts of elements ( example: find_elements_by_tag("*") ) and print them, it does take a little more time.


        service_log_path: str, optional, default: None
             path to log information from the driver.

        keep_alive: bool, optional, default: True
             Whether to configure ChromeRemoteConnection to use HTTP keep-alive.

        log_level: int, optional, default: adapts to python global log level

        headless: bool, optional, default: False
            can also be specified in the options instance.
            Specify whether you want to use the browser in headless mode.
            warning: this lowers undetectability and not fully supported.

        version_main: int, optional, default: None (=auto)
            if you, for god knows whatever reason, use
            an older version of Chrome. You can specify it's full rounded version number
            here. Example: 87 for all versions of 87

        patcher_force_close: bool, optional, default: False
            instructs the patcher to do whatever it can to access the chromedriver binary
            if the file is locked, it will force shutdown all instances.
            setting it is not recommended, unless you know the implications and think
            you might need it.

        suppress_welcome: bool, optional , default: True
            a "welcome" alert might show up on *nix-like systems asking whether you want to set
            chrome as your default browser, and if you want to send even more data to google.
            now, in case you are nag-fetishist, or a diagnostics data feeder to google, you can set this to False.
            Note: if you don't handle the nag screen in time, the browser loses it's connection and throws an Exception.

        use_subprocess: bool, optional , default: True,

            False (the default) makes sure Chrome will get it's own process (so no subprocess of chromedriver.exe or python
                This fixes a LOT of issues, like multithreaded run, but mst importantly. shutting corectly after
                program exits or using .quit()
                you should be knowing what you're doing, and know how python works.

              unfortunately, there  is always an edge case in which one would like to write an single script with the only contents being:
              --start script--
              import undetected_chromedriver as uc
              d = uc.Chrome()
              d.get('https://somesite/')
              ---end script --

              and will be greeted with an error, since the program exists before chrome has a change to launch.
              in that case you can set this to `True`. The browser will start via subprocess, and will keep running most of times.
              ! setting it to True comes with NO support when being detected. !
        
        no_sandbox: bool, optional, default=True 
             uses the --no-sandbox option, and additionally does suppress the "unsecure option" status bar
             this option has a default of True since many people seem to run this as root (....) , and chrome does not start
             when running as root without using --no-sandbox flag.
        """
        self.debug = debug
        patcher = Patcher(
            executable_path=driver_executable_path,
            force=patcher_force_close,
            version_main=version_main,
        )
        patcher.auto()
        self.patcher = patcher
        if not options:
            options = ChromeOptions()

        try:
            if hasattr(options, "_session") and options._session is not None:
                #  prevent reuse of options,
                #  as it just appends arguments, not replace them
                #  you'll get conflicts starting chrome
                raise RuntimeError("you cannot reuse the ChromeOptions object")
        except AttributeError:
            pass

        options._session = self

        if not options.debugger_address:
            debug_port = (
                port
                if port != 0
                else selenium.webdriver.common.service.utils.free_port()
            )
            debug_host = "127.0.0.1"
            options.debugger_address = "%s:%d" % (debug_host, debug_port)
        else:
            debug_host, debug_port = options.debugger_address.split(":")
            debug_port = int(debug_port)

        if enable_cdp_events:
            options.set_capability(
                "goog:loggingPrefs", {"performance": "ALL", "browser": "ALL"}
            )

        options.add_argument("--remote-debugging-host=%s" % debug_host)
        options.add_argument("--remote-debugging-port=%s" % debug_port)

        if user_data_dir:
            options.add_argument("--user-data-dir=%s" % user_data_dir)

        language, keep_user_data_dir = None, bool(user_data_dir)

        # see if a custom user profile is specified in options
        for arg in options.arguments:

            if "lang" in arg:
                m = re.search("(?:--)?lang(?:[ =])?(.*)", arg)
                try:
                    language = m[1]
                except IndexError:
                    logger.debug("will set the language to en-US,en;q=0.9")
                    language = "en-US,en;q=0.9"

            if "user-data-dir" in arg:
                m = re.search("(?:--)?user-data-dir(?:[ =])?(.*)", arg)
                try:
                    user_data_dir = m[1]
                    logger.debug(
                        "user-data-dir found in user argument %s => %s" % (arg, m[1])
                    )
                    keep_user_data_dir = True

                except IndexError:
                    logger.debug(
                        "no user data dir could be extracted from supplied argument %s "
                        % arg
                    )

        if not user_data_dir:

            # backward compatiblity
            # check if an old uc.ChromeOptions is used, and extract the user data dir

            if hasattr(options, "user_data_dir") and getattr(
                options, "user_data_dir", None
            ):
                import warnings

                warnings.warn(
                    "using ChromeOptions.user_data_dir might stop working in future versions."
                    "use uc.Chrome(user_data_dir='/xyz/some/data') in case you need existing profile folder"
                )
                options.add_argument("--user-data-dir=%s" % options.user_data_dir)
                keep_user_data_dir = True
                logger.debug(
                    "user_data_dir property found in options object: %s" % user_data_dir
                )

            else:
                user_data_dir = os.path.normpath(tempfile.mkdtemp())
                keep_user_data_dir = False
                arg = "--user-data-dir=%s" % user_data_dir
                options.add_argument(arg)
                logger.debug(
                    "created a temporary folder in which the user-data (profile) will be stored during this\n"
                    "session, and added it to chrome startup arguments: %s" % arg
                )

        if not language:
            try:
                import locale

                language = locale.getdefaultlocale()[0].replace("_", "-")
            except Exception:
                pass
            if not language:
                language = "en-US"

        options.add_argument("--lang=%s" % language)

        if not options.binary_location:
            options.binary_location = (
                browser_executable_path or find_chrome_executable()
            )

        self._delay = 3

        self.user_data_dir = user_data_dir
        self.keep_user_data_dir = keep_user_data_dir

        if suppress_welcome:
            options.arguments.extend(["--no-default-browser-check", "--no-first-run"])
        if no_sandbox:
            options.arguments.extend(["--no-sandbox", "--test-type"])
        if headless or options.headless:
            options.headless = True
            options.add_argument("--window-size=1920,1080")
            options.add_argument("--start-maximized")
            options.add_argument("--no-sandbox")
            # fixes "could not connect to chrome" error when running
            # on linux using privileged user like root (which i don't recommend)

        options.add_argument(
            "--log-level=%d" % log_level
            or divmod(logging.getLogger().getEffectiveLevel(), 10)[0]
        )

        if hasattr(options, "handle_prefs"):
            options.handle_prefs(user_data_dir)

        # fix exit_type flag to prevent tab-restore nag
        try:
            with open(
                os.path.join(user_data_dir, "Default/Preferences"),
                encoding="latin1",
                mode="r+",
            ) as fs:
                config = json.load(fs)
                if config["profile"]["exit_type"] is not None:
                    # fixing the restore-tabs-nag
                    config["profile"]["exit_type"] = None
                fs.seek(0, 0)
                json.dump(config, fs)
                fs.truncate()  # the file might be shorter
                logger.debug("fixed exit_type flag")
        except Exception as e:
            logger.debug("did not find a bad exit_type flag ")

        self.options = options

        if not desired_capabilities:
            desired_capabilities = options.to_capabilities()

        if not use_subprocess:
            self.browser_pid = start_detached(
                options.binary_location, *options.arguments
            )
        else:
            browser = subprocess.Popen(
                [options.binary_location, *options.arguments],
                stdin=subprocess.PIPE,
                stdout=subprocess.PIPE,
                stderr=subprocess.PIPE,
                close_fds=IS_POSIX,
            )
            self.browser_pid = browser.pid

        if service_creationflags:
            service = Service(
                patcher.executable_path, port, service_args, service_log_path
            )
            for attr_name in ("creationflags", "creation_flags"):
                if hasattr(service, attr_name):
                    setattr(service, attr_name, service_creationflags)
                    break         
        else:
            service = None

        super(Chrome, self).__init__(
            executable_path=patcher.executable_path,
            port=port,
            options=options,
            service_args=service_args,
            desired_capabilities=desired_capabilities,
            service_log_path=service_log_path,
            keep_alive=keep_alive,
            service=service,  # needed or the service will be re-created
        )

        self.reactor = None

        if enable_cdp_events:
            if logging.getLogger().getEffectiveLevel() == logging.DEBUG:
                logging.getLogger(
                    "selenium.webdriver.remote.remote_connection"
                ).setLevel(20)
            reactor = Reactor(self)
            reactor.start()
            self.reactor = reactor

        if advanced_elements:
            from .webelement import WebElement

            self._web_element_cls = WebElement

        if options.headless:
            self._configure_headless()

    def __getattribute__(self, item):

        if not super().__getattribute__("debug"):
            return super().__getattribute__(item)
        else:
            import inspect

            original = super().__getattribute__(item)
            if inspect.ismethod(original) and not inspect.isclass(original):

                def newfunc(*args, **kwargs):
                    logger.debug(
                        "calling %s with args %s and kwargs %s\n"
                        % (original.__qualname__, args, kwargs)
                    )
                    return original(*args, **kwargs)

                return newfunc
            return original

    def _configure_headless(self):

        orig_get = self.get
        logger.info("setting properties for headless")

        def get_wrapped(*args, **kwargs):
            if self.execute_script("return navigator.webdriver"):
                logger.info("patch navigator.webdriver")
                self.execute_cdp_cmd(
                    "Page.addScriptToEvaluateOnNewDocument",
                    {
                        "source": """

                            Object.defineProperty(window, 'navigator', {
                                value: new Proxy(navigator, {
                                        has: (target, key) => (key === 'webdriver' ? false : key in target),
                                        get: (target, key) =>
                                                key === 'webdriver' ?
                                                false :
                                                typeof target[key] === 'function' ?
                                                target[key].bind(target) :
                                                target[key]
                                        })
                            });

                    """
                    },
                )

                logger.info("patch user-agent string")
                self.execute_cdp_cmd(
                    "Network.setUserAgentOverride",
                    {
                        "userAgent": self.execute_script(
                            "return navigator.userAgent"
                        ).replace("Headless", "")
                    },
                )
                self.execute_cdp_cmd(
                    "Page.addScriptToEvaluateOnNewDocument",
                    {
                        "source": """
                            Object.defineProperty(navigator, 'maxTouchPoints', {get: () => 1});
                            Object.defineProperty(navigator.connection, 'rtt', {get: () => 100});

                            // https://github.com/microlinkhq/browserless/blob/master/packages/goto/src/evasions/chrome-runtime.js
                            window.chrome = {
                                app: {
                                    isInstalled: false,
                                    InstallState: {
                                        DISABLED: 'disabled',
                                        INSTALLED: 'installed',
                                        NOT_INSTALLED: 'not_installed'
                                    },
                                    RunningState: {
                                        CANNOT_RUN: 'cannot_run',
                                        READY_TO_RUN: 'ready_to_run',
                                        RUNNING: 'running'
                                    }
                                },
                                runtime: {
                                    OnInstalledReason: {
                                        CHROME_UPDATE: 'chrome_update',
                                        INSTALL: 'install',
                                        SHARED_MODULE_UPDATE: 'shared_module_update',
                                        UPDATE: 'update'
                                    },
                                    OnRestartRequiredReason: {
                                        APP_UPDATE: 'app_update',
                                        OS_UPDATE: 'os_update',
                                        PERIODIC: 'periodic'
                                    },
                                    PlatformArch: {
                                        ARM: 'arm',
                                        ARM64: 'arm64',
                                        MIPS: 'mips',
                                        MIPS64: 'mips64',
                                        X86_32: 'x86-32',
                                        X86_64: 'x86-64'
                                    },
                                    PlatformNaclArch: {
                                        ARM: 'arm',
                                        MIPS: 'mips',
                                        MIPS64: 'mips64',
                                        X86_32: 'x86-32',
                                        X86_64: 'x86-64'
                                    },
                                    PlatformOs: {
                                        ANDROID: 'android',
                                        CROS: 'cros',
                                        LINUX: 'linux',
                                        MAC: 'mac',
                                        OPENBSD: 'openbsd',
                                        WIN: 'win'
                                    },
                                    RequestUpdateCheckStatus: {
                                        NO_UPDATE: 'no_update',
                                        THROTTLED: 'throttled',
                                        UPDATE_AVAILABLE: 'update_available'
                                    }
                                }
                            }

                            // https://github.com/microlinkhq/browserless/blob/master/packages/goto/src/evasions/navigator-permissions.js
                            if (!window.Notification) {
                                window.Notification = {
                                    permission: 'denied'
                                }
                            }

                            const originalQuery = window.navigator.permissions.query
                            window.navigator.permissions.__proto__.query = parameters =>
                                parameters.name === 'notifications'
                                    ? Promise.resolve({ state: window.Notification.permission })
                                    : originalQuery(parameters)

                            const oldCall = Function.prototype.call
                            function call() {
                                return oldCall.apply(this, arguments)
                            }
                            Function.prototype.call = call

                            const nativeToStringFunctionString = Error.toString().replace(/Error/g, 'toString')
                            const oldToString = Function.prototype.toString

                            function functionToString() {
                                if (this === window.navigator.permissions.query) {
                                    return 'function query() { [native code] }'
                                }
                                if (this === functionToString) {
                                    return nativeToStringFunctionString
                                }
                                return oldCall.call(oldToString, this)
                            }
                            // eslint-disable-next-line
                            Function.prototype.toString = functionToString
                            """
                    },
                )
            return orig_get(*args, **kwargs)

        self.get = get_wrapped

    def __dir__(self):
        return object.__dir__(self)

    def _get_cdc_props(self):
        return self.execute_script(
            """
            let objectToInspect = window,
                result = [];
            while(objectToInspect !== null)
            { result = result.concat(Object.getOwnPropertyNames(objectToInspect));
              objectToInspect = Object.getPrototypeOf(objectToInspect); }
            return result.filter(i => i.match(/.+_.+_(Array|Promise|Symbol)/ig))
            """
        )

    def _hook_remove_cdc_props(self):
        self.execute_cdp_cmd(
            "Page.addScriptToEvaluateOnNewDocument",
            {
                "source": """
                    let objectToInspect = window,
                        result = [];
                    while(objectToInspect !== null) 
                    { result = result.concat(Object.getOwnPropertyNames(objectToInspect));
                      objectToInspect = Object.getPrototypeOf(objectToInspect); }
                    result.forEach(p => p.match(/.+_.+_(Array|Promise|Symbol)/ig)
                                        &&delete window[p]&&console.log('removed',p))
                    """
            },
        )

    def get(self, url):
        if self._get_cdc_props():
            self._hook_remove_cdc_props()
        return super().get(url)

    def add_cdp_listener(self, event_name, callback):
        if (
            self.reactor
            and self.reactor is not None
            and isinstance(self.reactor, Reactor)
        ):
            self.reactor.add_event_handler(event_name, callback)
            return self.reactor.handlers
        return False

    def clear_cdp_listeners(self):
        if self.reactor and isinstance(self.reactor, Reactor):
            self.reactor.handlers.clear()
    
    def window_new(self):
        self.execute(
           selenium.webdriver.remote.command.Command.NEW_WINDOW,
              {"type": "window"}
        )
         
         
    def tab_new(self, url: str):
        """
        this opens a url in a new tab.
        apparently, that passes all tests directly!

        Parameters
        ----------
        url

        Returns
        -------

        """
        if not hasattr(self, "cdp"):
            from .cdp import CDP

            cdp = CDP(self.options)
            cdp.tab_new(url)

    def reconnect(self, timeout=0.1):
        try:
            self.service.stop()
        except Exception as e:
            logger.debug(e)
        time.sleep(timeout)
        try:
            self.service.start()
        except Exception as e:
            logger.debug(e)

        try:
            self.start_session()
        except Exception as e:
            logger.debug(e)

    def start_session(self, capabilities=None, browser_profile=None):
        if not capabilities:
            capabilities = self.options.to_capabilities()
        super(selenium.webdriver.chrome.webdriver.WebDriver, self).start_session(
            capabilities, browser_profile
        )
        # super(Chrome, self).start_session(capabilities, browser_profile)

    def quit(self):
        logger.debug("closing webdriver")
        if hasattr(self, "service") and getattr(self.service, "process", None):
            self.service.process.kill()
        try:
            if self.reactor and isinstance(self.reactor, Reactor):
                logger.debug("shutting down reactor")
                self.reactor.event.set()
        except Exception:  # noqa
            pass
        try:
            logger.debug("killing browser")
            os.kill(self.browser_pid, 15)

        except TimeoutError as e:
            logger.debug(e, exc_info=True)
        except Exception:  # noqa
            pass

        if (
            hasattr(self, "keep_user_data_dir")
            and hasattr(self, "user_data_dir")
            and not self.keep_user_data_dir
        ):
            for _ in range(5):
                try:

                    shutil.rmtree(self.user_data_dir, ignore_errors=False)
                except FileNotFoundError:
                    pass
                except (RuntimeError, OSError, PermissionError) as e:
                    logger.debug(
                        "When removing the temp profile, a %s occured: %s\nretrying..."
                        % (e.__class__.__name__, e)
                    )
                else:
                    logger.debug("successfully removed %s" % self.user_data_dir)
                    break
                time.sleep(0.1)

        # dereference patcher, so patcher can start cleaning up as well.
        # this must come last, otherwise it will throw 'in use' errors
        self.patcher = None

    def __del__(self):
        try:
            self.service.process.kill()
        except:  # noqa
            pass
        self.quit()

    def __enter__(self):
        return self

    def __exit__(self, exc_type, exc_val, exc_tb):
        self.service.stop()
        time.sleep(self._delay)
        self.service.start()
        self.start_session()

    def __hash__(self):
        return hash(self.options.debugger_address)


def find_chrome_executable():
    """
    Finds the chrome, chrome beta, chrome canary, chromium executable

    Returns
    -------
    executable_path :  str
        the full file path to found executable

    """
    candidates = set()
    if IS_POSIX:
        for item in os.environ.get("PATH").split(os.pathsep):
            for subitem in (
                "google-chrome",
                "chromium",
                "chromium-browser",
                "chrome",
                "google-chrome-stable",
            ):
                candidates.add(os.sep.join((item, subitem)))
        if "darwin" in sys.platform:
            candidates.update(
                [
                    "/Applications/Google Chrome.app/Contents/MacOS/Google Chrome",
                    "/Applications/Chromium.app/Contents/MacOS/Chromium",
                ]
            )
    else:
        for item in map(
            os.environ.get, ("PROGRAMFILES", "PROGRAMFILES(X86)", "LOCALAPPDATA")
        ):
            if item is not None:
                for subitem in (
                    "Google/Chrome/Application",
                    "Google/Chrome Beta/Application",
                    "Google/Chrome Canary/Application",
                ):
                    candidates.add(os.sep.join((item, subitem, "chrome.exe")))
    for candidate in candidates:
        if os.path.exists(candidate) and os.access(candidate, os.X_OK):
            return os.path.normpath(candidate)<|MERGE_RESOLUTION|>--- conflicted
+++ resolved
@@ -19,11 +19,7 @@
 """
 
 
-<<<<<<< HEAD
-__version__ = "3.1.5r5"
-=======
 __version__ = "3.1.6"
->>>>>>> 7cb068d9
 
 
 import inspect
@@ -41,11 +37,8 @@
 import selenium.webdriver.chrome.webdriver
 import selenium.webdriver.common.service
 import selenium.webdriver.remote.webdriver
-<<<<<<< HEAD
 from selenium.webdriver.chrome.service import Service
-=======
 import selenium.webdriver.remote.command
->>>>>>> 7cb068d9
 
 from .cdp import CDP
 from .dprocess import start_detached
@@ -128,12 +121,8 @@
         suppress_welcome=True,
         use_subprocess=False,
         debug=False,
-<<<<<<< HEAD
-        **kw,
-=======
         no_sandbox=True,
         **kw
->>>>>>> 7cb068d9
     ):
         """
         Creates a new instance of the chrome driver.
