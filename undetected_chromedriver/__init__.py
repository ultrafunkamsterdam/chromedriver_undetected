#!/usr/bin/env python3

"""

         888                                                  888         d8b
         888                                                  888         Y8P
         888                                                  888
 .d8888b 88888b.  888d888 .d88b.  88888b.d88b.   .d88b.   .d88888 888d888 888 888  888  .d88b.  888d888
d88P"    888 "88b 888P"  d88""88b 888 "888 "88b d8P  Y8b d88" 888 888P"   888 888  888 d8P  Y8b 888P"
888      888  888 888    888  888 888  888  888 88888888 888  888 888     888 Y88  88P 88888888 888
Y88b.    888  888 888    Y88..88P 888  888  888 Y8b.     Y88b 888 888     888  Y8bd8P  Y8b.     888
 "Y8888P 888  888 888     "Y88P"  888  888  888  "Y8888   "Y88888 888     888   Y88P    "Y8888  888   88888888

by UltrafunkAmsterdam (https://github.com/ultrafunkamsterdam)

"""
from __future__ import annotations


__version__ = "3.5.5"

import json
import logging
import os
import pathlib
import re
import shutil
import subprocess
import sys
import tempfile
import time
from weakref import finalize

import selenium.webdriver.chrome.service
import selenium.webdriver.chrome.webdriver
from selenium.webdriver.common.by import By
import selenium.webdriver.chromium.service
import selenium.webdriver.remote.command
import selenium.webdriver.remote.webdriver

from .cdp import CDP
from .dprocess import start_detached
from .options import ChromeOptions
from .patcher import IS_POSIX
from .patcher import Patcher
from .reactor import Reactor
from .webelement import UCWebElement
from .webelement import WebElement


__all__ = (
    "Chrome",
    "ChromeOptions",
    "Patcher",
    "Reactor",
    "CDP",
    "find_chrome_executable",
)

logger = logging.getLogger("uc")
logger.setLevel(logging.getLogger().getEffectiveLevel())


class Chrome(selenium.webdriver.chrome.webdriver.WebDriver):
    """

    Controls the ChromeDriver and allows you to drive the browser.

    The webdriver file will be downloaded by this module automatically,
    you do not need to specify this. however, you may if you wish.

    Attributes
    ----------

    Methods
    -------

    reconnect()

        this can be useful in case of heavy detection methods
        -stops the chromedriver service which runs in the background
        -starts the chromedriver service which runs in the background
        -recreate session


    start_session(capabilities=None, browser_profile=None)

        differentiates from the regular method in that it does not
        require a capabilities argument. The capabilities are automatically
        recreated from the options at creation time.

    --------------------------------------------------------------------------
        NOTE:
            Chrome has everything included to work out of the box.
            it does not `need` customizations.
            any customizations MAY lead to trigger bot migitation systems.

    --------------------------------------------------------------------------
    """

    _instances = set()
    session_id = None
    debug = False

    def __init__(
        self,
        options=None,
        user_data_dir=None,
        driver_executable_path=None,
        browser_executable_path=None,
        port=0,
        enable_cdp_events=False,
        # service_args=None,
        # service_creationflags=None,
        desired_capabilities=None,
        advanced_elements=False,
        # service_log_path=None,
        keep_alive=True,
        log_level=0,
        headless=False,
        version_main=None,
        patcher_force_close=False,
        suppress_welcome=True,
        use_subprocess=True,
        debug=False,
        no_sandbox=True,
        user_multi_procs: bool = False,
        **kw,
    ):
        """
        Creates a new instance of the chrome driver.

        Starts the service and then creates new instance of chrome driver.

        Parameters
        ----------

        options: ChromeOptions, optional, default: None - automatic useful defaults
            this takes an instance of ChromeOptions, mainly to customize browser behavior.
            anything other dan the default, for example extensions or startup options
            are not supported in case of failure, and can probably lowers your undetectability.


        user_data_dir: str , optional, default: None (creates temp profile)
            if user_data_dir is a path to a valid chrome profile directory, use it,
            and turn off automatic removal mechanism at exit.

        driver_executable_path: str, optional, default: None(=downloads and patches new binary)

        browser_executable_path: str, optional, default: None - use find_chrome_executable
            Path to the browser executable.
            If not specified, make sure the executable's folder is in $PATH

        port: int, optional, default: 0
            port to be used by the chromedriver executable, this is NOT the debugger port.
            leave it at 0 unless you know what you are doing.
            the default value of 0 automatically picks an available port.

        enable_cdp_events: bool, default: False
            :: currently for chrome only
            this enables the handling of wire messages
            when enabled, you can subscribe to CDP events by using:

                driver.add_cdp_listener("Network.dataReceived", yourcallback)
                # yourcallback is an callable which accepts exactly 1 dict as parameter


        service_args: list of str, optional, default: None
            arguments to pass to the driver service

        desired_capabilities: dict, optional, default: None - auto from config
            Dictionary object with non-browser specific capabilities only, such as "item" or "loggingPref".

        advanced_elements:  bool, optional, default: False
            makes it easier to recognize elements like you know them from html/browser inspection, especially when working
            in an interactive environment

            default webelement repr:
            <selenium.webdriver.remote.webelement.WebElement (session="85ff0f671512fa535630e71ee951b1f2", element="6357cb55-92c3-4c0f-9416-b174f9c1b8c4")>

            advanced webelement repr
            <WebElement(<a class="mobile-show-inline-block mc-update-infos init-ok" href="#" id="main-cat-switcher-mobile">)>

            note: when retrieving large amounts of elements ( example: find_elements_by_tag("*") ) and print them, it does take a little more time.


        service_log_path: str, optional, default: None
             path to log information from the driver.

        keep_alive: bool, optional, default: True
             Whether to configure ChromeRemoteConnection to use HTTP keep-alive.

        log_level: int, optional, default: adapts to python global log level

        headless: bool, optional, default: False
            can also be specified in the options instance.
            Specify whether you want to use the browser in headless mode.
            warning: this lowers undetectability and not fully supported.

        version_main: int, optional, default: None (=auto)
            if you, for god knows whatever reason, use
            an older version of Chrome. You can specify it's full rounded version number
            here. Example: 87 for all versions of 87

        patcher_force_close: bool, optional, default: False
            instructs the patcher to do whatever it can to access the chromedriver binary
            if the file is locked, it will force shutdown all instances.
            setting it is not recommended, unless you know the implications and think
            you might need it.

        suppress_welcome: bool, optional , default: True
            a "welcome" alert might show up on *nix-like systems asking whether you want to set
            chrome as your default browser, and if you want to send even more data to google.
            now, in case you are nag-fetishist, or a diagnostics data feeder to google, you can set this to False.
            Note: if you don't handle the nag screen in time, the browser loses it's connection and throws an Exception.

        use_subprocess: bool, optional , default: True,

            False (the default) makes sure Chrome will get it's own process (so no subprocess of chromedriver.exe or python
                This fixes a LOT of issues, like multithreaded run, but mst importantly. shutting corectly after
                program exits or using .quit()
                you should be knowing what you're doing, and know how python works.

              unfortunately, there  is always an edge case in which one would like to write an single script with the only contents being:
              --start script--
              import undetected_chromedriver as uc
              d = uc.Chrome()
              d.get('https://somesite/')
              ---end script --

              and will be greeted with an error, since the program exists before chrome has a change to launch.
              in that case you can set this to `True`. The browser will start via subprocess, and will keep running most of times.
              ! setting it to True comes with NO support when being detected. !

        no_sandbox: bool, optional, default=True
             uses the --no-sandbox option, and additionally does suppress the "unsecure option" status bar
             this option has a default of True since many people seem to run this as root (....) , and chrome does not start
             when running as root without using --no-sandbox flag.

        user_multi_procs:
            set to true when you are using multithreads/multiprocessing
            ensures not all processes are trying to modify a binary which is in use by another.
            for this to work. YOU MUST HAVE AT LEAST 1 UNDETECTED_CHROMEDRIVER BINARY IN YOUR ROAMING DATA FOLDER.
            this requirement can be easily satisfied, by just running this program "normal" and close/kill it.


        """

        finalize(self, self._ensure_close, self)
        self.debug = debug
        self.patcher = Patcher(
            executable_path=driver_executable_path,
            force=patcher_force_close,
            version_main=version_main,
            user_multi_procs=user_multi_procs,
        )
        # self.patcher.auto(user_multiprocess = user_multi_num_procs)
        self.patcher.auto()

        # self.patcher = patcher
        if not options:
            options = ChromeOptions()

        try:
            if hasattr(options, "_session") and options._session is not None:
                #  prevent reuse of options,
                #  as it just appends arguments, not replace them
                #  you'll get conflicts starting chrome
                raise RuntimeError("you cannot reuse the ChromeOptions object")
        except AttributeError:
            pass

        options._session = self

        if not options.debugger_address:
            debug_port = (
                port
                if port != 0
                else selenium.webdriver.common.service.utils.free_port()
            )
            debug_host = "127.0.0.1"
            options.debugger_address = "%s:%d" % (debug_host, debug_port)
        else:
            debug_host, debug_port = options.debugger_address.split(":")
            debug_port = int(debug_port)

        if enable_cdp_events:
            options.set_capability(
                "goog:loggingPrefs", {"performance": "ALL", "browser": "ALL"}
            )

        options.add_argument("--remote-debugging-host=%s" % debug_host)
        options.add_argument("--remote-debugging-port=%s" % debug_port)

        if user_data_dir:
            options.add_argument("--user-data-dir=%s" % user_data_dir)

        language, keep_user_data_dir = None, bool(user_data_dir)

        # see if a custom user profile is specified in options
        for arg in options.arguments:

            if any([_ in arg for _ in ("--headless", "headless")]):
                options.arguments.remove(arg)
                options.headless = True

            if "lang" in arg:
                m = re.search("(?:--)?lang(?:[ =])?(.*)", arg)
                try:
                    language = m[1]
                except IndexError:
                    logger.debug("will set the language to en-US,en;q=0.9")
                    language = "en-US,en;q=0.9"

            if "user-data-dir" in arg:
                m = re.search("(?:--)?user-data-dir(?:[ =])?(.*)", arg)
                try:
                    user_data_dir = m[1]
                    logger.debug(
                        "user-data-dir found in user argument %s => %s" % (arg, m[1])
                    )
                    keep_user_data_dir = True

                except IndexError:
                    logger.debug(
                        "no user data dir could be extracted from supplied argument %s "
                        % arg
                    )

        if not user_data_dir:
            # backward compatiblity
            # check if an old uc.ChromeOptions is used, and extract the user data dir

            if hasattr(options, "user_data_dir") and getattr(
                options, "user_data_dir", None
            ):
                import warnings

                warnings.warn(
                    "using ChromeOptions.user_data_dir might stop working in future versions."
                    "use uc.Chrome(user_data_dir='/xyz/some/data') in case you need existing profile folder"
                )
                options.add_argument("--user-data-dir=%s" % options.user_data_dir)
                keep_user_data_dir = True
                logger.debug(
                    "user_data_dir property found in options object: %s" % user_data_dir
                )

            else:
                user_data_dir = os.path.normpath(tempfile.mkdtemp())
                keep_user_data_dir = False
                arg = "--user-data-dir=%s" % user_data_dir
                options.add_argument(arg)
                logger.debug(
                    "created a temporary folder in which the user-data (profile) will be stored during this\n"
                    "session, and added it to chrome startup arguments: %s" % arg
                )

        if not language:
            try:
                import locale

                language = locale.getdefaultlocale()[0].replace("_", "-")
            except Exception:
                pass
            if not language:
                language = "en-US"

        options.add_argument("--lang=%s" % language)

        if not options.binary_location:
            options.binary_location = (
                browser_executable_path or find_chrome_executable()
            )

        if not options.binary_location or not \
                pathlib.Path(options.binary_location).exists():
                raise FileNotFoundError(
                    "\n---------------------\n"
                    "Could not determine browser executable."
                    "\n---------------------\n"
                    "Make sure your browser is installed in the default location (path).\n"
                    "If you are sure about the browser executable, you can specify it using\n"
                    "the `browser_executable_path='{}` parameter.\n\n"
                    .format("/path/to/browser/executable" if IS_POSIX else "c:/path/to/your/browser.exe")
                )

        self._delay = 3

        self.user_data_dir = user_data_dir
        self.keep_user_data_dir = keep_user_data_dir

        if suppress_welcome:
            options.arguments.extend(["--no-default-browser-check", "--no-first-run"])
        if no_sandbox:
            options.arguments.extend(["--no-sandbox", "--test-type"])

        if headless or getattr(options, 'headless', None):
            #workaround until a better checking is found
            try:
                if self.patcher.version_main < 108:
                    options.add_argument("--headless=chrome")
                elif self.patcher.version_main >= 108:
                    options.add_argument("--headless=new")
            except:
                logger.warning("could not detect version_main."
                               "therefore, we are assuming it is chrome 108 or higher")
                options.add_argument("--headless=new")

        options.add_argument("--window-size=1920,1080")
        options.add_argument("--start-maximized")
        options.add_argument("--no-sandbox")
        # fixes "could not connect to chrome" error when running
        # on linux using privileged user like root (which i don't recommend)

        options.add_argument(
            "--log-level=%d" % log_level
            or divmod(logging.getLogger().getEffectiveLevel(), 10)[0]
        )

        if hasattr(options, "handle_prefs"):
            options.handle_prefs(user_data_dir)

        # fix exit_type flag to prevent tab-restore nag
        try:
            with open(
                os.path.join(user_data_dir, "Default/Preferences"),
                encoding="latin1",
                mode="r+",
            ) as fs:
                config = json.load(fs)
                if config["profile"]["exit_type"] is not None:
                    # fixing the restore-tabs-nag
                    config["profile"]["exit_type"] = None
                fs.seek(0, 0)
                json.dump(config, fs)
                fs.truncate()  # the file might be shorter
                logger.debug("fixed exit_type flag")
        except Exception as e:
            logger.debug("did not find a bad exit_type flag ")

        self.options = options

        if not desired_capabilities:
            desired_capabilities = options.to_capabilities()

        if not use_subprocess:
            self.browser_pid = start_detached(
                options.binary_location, *options.arguments
            )
        else:
            browser = subprocess.Popen(
                [options.binary_location, *options.arguments],
                stdin=subprocess.PIPE,
                stdout=subprocess.PIPE,
                stderr=subprocess.PIPE,
                close_fds=IS_POSIX,
            )
            self.browser_pid = browser.pid


        service = selenium.webdriver.chromium.service.ChromiumService(
            self.patcher.executable_path
        )

        super(Chrome, self).__init__(
            service=service,
            options=options,
            keep_alive=keep_alive,
        )

        self.reactor = None

        if enable_cdp_events:
            if logging.getLogger().getEffectiveLevel() == logging.DEBUG:
                logging.getLogger(
                    "selenium.webdriver.remote.remote_connection"
                ).setLevel(20)
            reactor = Reactor(self)
            reactor.start()
            self.reactor = reactor

        if advanced_elements:
            self._web_element_cls = UCWebElement
        else:
            self._web_element_cls = WebElement

        if headless or getattr(options, 'headless', None):
            self._configure_headless()

    def _configure_headless(self):
        orig_get = self.get
        logger.info("setting properties for headless")

        def get_wrapped(*args, **kwargs):
            if self.execute_script("return navigator.webdriver"):
                logger.info("patch navigator.webdriver")
                self.execute_cdp_cmd(
                    "Page.addScriptToEvaluateOnNewDocument",
                    {
                        "source": """

                           Object.defineProperty(window, "navigator", {
                                Object.defineProperty(window, "navigator", {
                                  value: new Proxy(navigator, {
                                    has: (target, key) => (key === "webdriver" ? false : key in target),
                                    get: (target, key) =>
                                      key === "webdriver"
                                        ? false
                                        : typeof target[key] === "function"
                                        ? target[key].bind(target)
                                        : target[key],
                                  }),
                                });
                    """
                    },
                )

                logger.info("patch user-agent string")
                self.execute_cdp_cmd(
                    "Network.setUserAgentOverride",
                    {
                        "userAgent": self.execute_script(
                            "return navigator.userAgent"
                        ).replace("Headless", "")
                    },
                )
                self.execute_cdp_cmd(
                    "Page.addScriptToEvaluateOnNewDocument",
                    {
                        "source": """
                            Object.defineProperty(navigator, 'maxTouchPoints', {get: () => 1});
                            Object.defineProperty(navigator.connection, 'rtt', {get: () => 100});

                            // https://github.com/microlinkhq/browserless/blob/master/packages/goto/src/evasions/chrome-runtime.js
                            window.chrome = {
                                app: {
                                    isInstalled: false,
                                    InstallState: {
                                        DISABLED: 'disabled',
                                        INSTALLED: 'installed',
                                        NOT_INSTALLED: 'not_installed'
                                    },
                                    RunningState: {
                                        CANNOT_RUN: 'cannot_run',
                                        READY_TO_RUN: 'ready_to_run',
                                        RUNNING: 'running'
                                    }
                                },
                                runtime: {
                                    OnInstalledReason: {
                                        CHROME_UPDATE: 'chrome_update',
                                        INSTALL: 'install',
                                        SHARED_MODULE_UPDATE: 'shared_module_update',
                                        UPDATE: 'update'
                                    },
                                    OnRestartRequiredReason: {
                                        APP_UPDATE: 'app_update',
                                        OS_UPDATE: 'os_update',
                                        PERIODIC: 'periodic'
                                    },
                                    PlatformArch: {
                                        ARM: 'arm',
                                        ARM64: 'arm64',
                                        MIPS: 'mips',
                                        MIPS64: 'mips64',
                                        X86_32: 'x86-32',
                                        X86_64: 'x86-64'
                                    },
                                    PlatformNaclArch: {
                                        ARM: 'arm',
                                        MIPS: 'mips',
                                        MIPS64: 'mips64',
                                        X86_32: 'x86-32',
                                        X86_64: 'x86-64'
                                    },
                                    PlatformOs: {
                                        ANDROID: 'android',
                                        CROS: 'cros',
                                        LINUX: 'linux',
                                        MAC: 'mac',
                                        OPENBSD: 'openbsd',
                                        WIN: 'win'
                                    },
                                    RequestUpdateCheckStatus: {
                                        NO_UPDATE: 'no_update',
                                        THROTTLED: 'throttled',
                                        UPDATE_AVAILABLE: 'update_available'
                                    }
                                }
                            }

                            // https://github.com/microlinkhq/browserless/blob/master/packages/goto/src/evasions/navigator-permissions.js
                            if (!window.Notification) {
                                window.Notification = {
                                    permission: 'denied'
                                }
                            }

                            const originalQuery = window.navigator.permissions.query
                            window.navigator.permissions.__proto__.query = parameters =>
                                parameters.name === 'notifications'
                                    ? Promise.resolve({ state: window.Notification.permission })
                                    : originalQuery(parameters)

                            const oldCall = Function.prototype.call
                            function call() {
                                return oldCall.apply(this, arguments)
                            }
                            Function.prototype.call = call

                            const nativeToStringFunctionString = Error.toString().replace(/Error/g, 'toString')
                            const oldToString = Function.prototype.toString

                            function functionToString() {
                                if (this === window.navigator.permissions.query) {
                                    return 'function query() { [native code] }'
                                }
                                if (this === functionToString) {
                                    return nativeToStringFunctionString
                                }
                                return oldCall.call(oldToString, this)
                            }
                            // eslint-disable-next-line
                            Function.prototype.toString = functionToString
                            """
                    },
                )
            return orig_get(*args, **kwargs)

        self.get = get_wrapped

    # def _get_cdc_props(self):
    #     return self.execute_script(
    #         """
    #         let objectToInspect = window,
    #             result = [];
    #         while(objectToInspect !== null)
    #         { result = result.concat(Object.getOwnPropertyNames(objectToInspect));
    #           objectToInspect = Object.getPrototypeOf(objectToInspect); }
    #
    #         return result.filter(i => i.match(/^([a-zA-Z]){27}(Array|Promise|Symbol)$/ig))
    #         """
    #     )
    #
    # def _hook_remove_cdc_props(self):
    #     self.execute_cdp_cmd(
    #         "Page.addScriptToEvaluateOnNewDocument",
    #         {
    #             "source": """
    #                 let objectToInspect = window,
    #                     result = [];
    #                 while(objectToInspect !== null)
    #                 { result = result.concat(Object.getOwnPropertyNames(objectToInspect));
    #                   objectToInspect = Object.getPrototypeOf(objectToInspect); }
    #                 result.forEach(p => p.match(/^([a-zA-Z]){27}(Array|Promise|Symbol)$/ig)
    #                                     &&delete window[p]&&console.log('removed',p))
    #                 """
    #         },
    #     )

    def get(self, url):
        # if self._get_cdc_props():
        #     self._hook_remove_cdc_props()
        return super().get(url)

    def add_cdp_listener(self, event_name, callback):
        if (
            self.reactor
            and self.reactor is not None
            and isinstance(self.reactor, Reactor)
        ):
            self.reactor.add_event_handler(event_name, callback)
            return self.reactor.handlers
        return False

    def clear_cdp_listeners(self):
        if self.reactor and isinstance(self.reactor, Reactor):
            self.reactor.handlers.clear()

    def window_new(self):
        self.execute(
            selenium.webdriver.remote.command.Command.NEW_WINDOW, {"type": "window"}
        )

    def tab_new(self, url: str):
        """
        this opens a url in a new tab.
        apparently, that passes all tests directly!

        Parameters
        ----------
        url

        Returns
        -------

        """
        if not hasattr(self, "cdp"):
            from .cdp import CDP

            cdp = CDP(self.options)
            cdp.tab_new(url)

    def reconnect(self, timeout=0.1):
        try:
            self.service.stop()
        except Exception as e:
            logger.debug(e)
        time.sleep(timeout)
        try:
            self.service.start()
        except Exception as e:
            logger.debug(e)

        try:
            self.start_session()
        except Exception as e:
            logger.debug(e)

    def start_session(self, capabilities=None, browser_profile=None):
        if not capabilities:
            capabilities = self.options.to_capabilities()
        super(selenium.webdriver.chrome.webdriver.WebDriver, self).start_session(
            capabilities
        )
        # super(Chrome, self).start_session(capabilities, browser_profile)

    def find_elements_recursive(self, by, value):
        """
        find elements in all frames
        this is a generator function, which is needed
            since if it would return a list of elements, they
            will be stale on arrival.
        using generator, when the element is returned we are in the correct frame
        to use it directly
        Args:
            by: By
            value: str
        Returns: Generator[webelement.WebElement]
        """
        def search_frame(f=None):
            if not f:
                # ensure we are on main content frame
                self.switch_to.default_content()
            else:
                self.switch_to.frame(f)
            for elem in self.find_elements(by, value):
                yield elem
            # switch back to main content, otherwise we will get StaleElementReferenceException
            self.switch_to.default_content()

        # search root frame
        for elem in search_frame():
            yield elem
        # get iframes
        frames = self.find_elements('css selector', 'iframe')

        # search per frame
        for f in frames:
            for elem in search_frame(f):
                yield elem

    def quit(self):
        try:
            self.service.process.kill()
            logger.debug("webdriver process ended")
        except (AttributeError, RuntimeError, OSError):
            pass
        try:
            self.reactor.event.set()
            logger.debug("shutting down reactor")
        except AttributeError:
            pass
        try:
            os.kill(self.browser_pid, 15)
            logger.debug("gracefully closed browser")
        except Exception as e:  # noqa
            pass
        if (
            hasattr(self, "keep_user_data_dir")
            and hasattr(self, "user_data_dir")
            and not self.keep_user_data_dir
        ):
            for _ in range(5):
                try:
                    shutil.rmtree(self.user_data_dir, ignore_errors=False)
                except FileNotFoundError:
                    pass
                except (RuntimeError, OSError, PermissionError) as e:
                    logger.debug(
                        "When removing the temp profile, a %s occured: %s\nretrying..."
                        % (e.__class__.__name__, e)
                    )
                else:
                    logger.debug("successfully removed %s" % self.user_data_dir)
                    break
                time.sleep(0.1)

        # dereference patcher, so patcher can start cleaning up as well.
        # this must come last, otherwise it will throw 'in use' errors
        self.patcher = None

    def __getattribute__(self, item):
        if not super().__getattribute__("debug"):
            return super().__getattribute__(item)
        else:
            import inspect

            original = super().__getattribute__(item)
            if inspect.ismethod(original) and not inspect.isclass(original):

                def newfunc(*args, **kwargs):
                    logger.debug(
                        "calling %s with args %s and kwargs %s\n"
                        % (original.__qualname__, args, kwargs)
                    )
                    return original(*args, **kwargs)

                return newfunc
            return original

    def __enter__(self):
        return self

    def __exit__(self, exc_type, exc_val, exc_tb):
        self.service.stop()
        time.sleep(self._delay)
        self.service.start()
        self.start_session()

    def __hash__(self):
        return hash(self.options.debugger_address)

    def __dir__(self):
        return object.__dir__(self)

    def __del__(self):
        try:
            self.service.process.kill()
        except:  # noqa
            pass
        self.quit()

    @classmethod
    def _ensure_close(cls, self):
        # needs to be a classmethod so finalize can find the reference
        logger.info("ensuring close")
        if (
            hasattr(self, "service")
            and hasattr(self.service, "process")
            and hasattr(self.service.process, "kill")
        ):
            self.service.process.kill()


def find_chrome_executable():
    """
    Finds the chrome, chrome beta, chrome canary, chromium executable

    Returns
    -------
    executable_path :  str
        the full file path to found executable

    """
    candidates = set()
    if IS_POSIX:
        for item in os.environ.get("PATH").split(os.pathsep):
            for subitem in (
                "google-chrome",
                "chromium",
                "chromium-browser",
                "chrome",
                "google-chrome-stable",
            ):
                candidates.add(os.sep.join((item, subitem)))
        if "darwin" in sys.platform:
            candidates.update(
                [
                    "/Applications/Google Chrome.app/Contents/MacOS/Google Chrome",
                    "/Applications/Chromium.app/Contents/MacOS/Chromium",
                ]
            )
    else:
        for item in map(
            os.environ.get,
            ("PROGRAMFILES", "PROGRAMFILES(X86)", "LOCALAPPDATA", "PROGRAMW6432"),
        ):
            if item is not None:
                for subitem in (
                    "Google/Chrome/Application",
                ):
                    candidates.add(os.sep.join((item, subitem, "chrome.exe")))
    for candidate in candidates:
        logger.debug('checking if %s exists and is executable' % candidate)
        if os.path.exists(candidate) and os.access(candidate, os.X_OK):
<<<<<<< HEAD
            logger.debug('found! using %s' % candidate)
            return os.path.normpath(candidate)
=======
            return os.path.normpath(candidate)

    raise RuntimeError("Could not automatically find the chrome executable. Please install chrome or chromium first, or specify browser_executable_path the options.")
>>>>>>> c7463125
<|MERGE_RESOLUTION|>--- conflicted
+++ resolved
@@ -895,11 +895,7 @@
     for candidate in candidates:
         logger.debug('checking if %s exists and is executable' % candidate)
         if os.path.exists(candidate) and os.access(candidate, os.X_OK):
-<<<<<<< HEAD
             logger.debug('found! using %s' % candidate)
             return os.path.normpath(candidate)
-=======
-            return os.path.normpath(candidate)
-
-    raise RuntimeError("Could not automatically find the chrome executable. Please install chrome or chromium first, or specify browser_executable_path the options.")
->>>>>>> c7463125
+
+    raise RuntimeError("Could not automatically find the chrome executable. Please install chrome or chromium first, or specify browser_executable_path the options.")