#!/usr/bin/env python3
# this module is part of undetected_chromedriver

import io
import logging
import os
import random
import re
import string
import sys
import zipfile
from distutils.version import LooseVersion
from urllib.request import urlopen, urlretrieve
import secrets


logger = logging.getLogger(__name__)

IS_POSIX = sys.platform.startswith(("darwin", "cygwin", "linux"))


class Patcher(object):
    url_repo = "https://chromedriver.storage.googleapis.com"
    zip_name = "chromedriver_%s.zip"
    exe_name = "chromedriver%s"

    platform = sys.platform
    if platform.endswith("win32"):
        zip_name %= "win32"
        exe_name %= ".exe"
    if platform.endswith("linux"):
        zip_name %= "linux64"
        exe_name %= ""
    if platform.endswith("darwin"):
        zip_name %= "mac64"
        exe_name %= ""

    if platform.endswith("win32"):
        d = "~/appdata/roaming/undetected_chromedriver"
    elif platform.startswith("linux"):
        d = "~/.local/share/undetected_chromedriver"
    elif platform.endswith("darwin"):
        d = "~/Library/Application Support/undetected_chromedriver"
    else:
        d = "~/.undetected_chromedriver"
    data_path = os.path.abspath(os.path.expanduser(d))

    def __init__(self, executable_path=None, force=False, version_main: int = 0):
        """

        Args:
            executable_path: None = automatic
                             a full file path to the chromedriver executable
            force: False
                    terminate processes which are holding lock
            version_main: 0 = auto
                specify main chrome version (rounded, ex: 82)
        """

        self.force = force
        self.executable_path = None
        prefix = secrets.token_hex(8)

        if not executable_path:

<<<<<<< HEAD
            self.executable_path = os.path.join(
                self.data_path, "_".join([prefix, self.exe_name])
            )
=======
            self.executable_path = os.path.join(self.data_path, "_".join([prefix, self.exe_name]))
>>>>>>> 2710213a

        if not IS_POSIX:
            if executable_path:
                if not executable_path[-4:] == ".exe":
                    executable_path += ".exe"

<<<<<<< HEAD
=======

>>>>>>> 2710213a
        # self.zip_path = os.path.join(self.data_path, self.zip_name)

        if not executable_path:
            self.executable_path = os.path.abspath(
                os.path.join(".", self.executable_path)
            )

        self._custom_exe_path = False

        if executable_path:
            self._custom_exe_path = True
            self.executable_path = executable_path
            self.data_path = os.path.dirname(executable_path)

<<<<<<< HEAD
        self.zip_path = os.path.join(
            os.path.dirname(self.executable_path), self.exe_name
        )
=======
        self.zip_path = os.path.join(os.path.dirname(self.executable_path), self.exe_name)
>>>>>>> 2710213a
        self.version_main = version_main
        self.version_full = None

    def auto(self, executable_path=None, force=False, version_main=None):
        """"""
        if executable_path:
            self.executable_path = executable_path
            self._custom_exe_path = True

        if self._custom_exe_path:
            ispatched = self.is_binary_patched(self.executable_path)
            if not ispatched:
                return self.patch_exe()
            else:
                return

        if version_main:
            self.version_main = version_main
        if force is True:
            self.force = force

        try:
            os.unlink(self.executable_path)
        except PermissionError:
            if self.force:
                self.force_kill_instances(self.executable_path)
                return self.auto(force=not self.force)
            try:
                if self.is_binary_patched():
                    # assumes already running AND patched
                    return True
            except PermissionError:
                pass
            # return False
        except FileNotFoundError:
            pass

        release = self.fetch_release_number()
        self.version_main = release.version[0]
        self.version_full = release
        self.unzip_package(self.fetch_package())
        # i.patch()
        return self.patch()

    def patch(self):
        self.patch_exe()
        return self.is_binary_patched()

    def fetch_release_number(self):
        """
        Gets the latest major version available, or the latest major version of self.target_version if set explicitly.
        :return: version string
        :rtype: LooseVersion
        """
        path = "/latest_release"
        if self.version_main:
            path += f"_{self.version_main}"
        path = path.upper()
        logger.debug("getting release number from %s" % path)
        return LooseVersion(urlopen(self.url_repo + path).read().decode())

    def parse_exe_version(self):
        with io.open(self.executable_path, "rb") as f:
            for line in iter(lambda: f.readline(), b""):
                match = re.search(br"platform_handle\x00content\x00([0-9.]*)", line)
                if match:
                    return LooseVersion(match[1].decode())

    def fetch_package(self):
        """
        Downloads ChromeDriver from source

        :return: path to downloaded file
        """
        u = "%s/%s/%s" % (self.url_repo, self.version_full.vstring, self.zip_name)
        logger.debug("downloading from %s" % u)
        # return urlretrieve(u, filename=self.data_path)[0]
        return urlretrieve(u)[0]

    def unzip_package(self, fp):
        """
        Does what it says

        :return: path to unpacked executable
        """
        logger.debug("unzipping %s" % fp)
        try:
            os.unlink(self.zip_path)
        except (FileNotFoundError, OSError):
            pass

        os.makedirs(os.path.dirname(self.zip_path), mode=0o755, exist_ok=True)

        with zipfile.ZipFile(fp, mode="r") as zf:
            zf.extract(self.exe_name, os.path.dirname(self.zip_path))
            os.rename(self.zip_path, self.executable_path)
        os.remove(fp)
        os.chmod(self.executable_path, 0o755)
        return self.executable_path

    @staticmethod
    def force_kill_instances(exe_name):
        """
        kills running instances.
        :param: executable name to kill, may be a path as well

        :return: True on success else False
        """
        exe_name = os.path.basename(exe_name)
        if IS_POSIX:
            r = os.system("kill -f -9 $(pidof %s)" % exe_name)
        else:
            r = os.system("taskkill /f /im %s" % exe_name)
        return not r

    @staticmethod
    def gen_random_cdc():
        cdc = random.choices(string.ascii_lowercase, k=26)
        cdc[-6:-4] = map(str.upper, cdc[-6:-4])
        cdc[2] = cdc[0]
        cdc[3] = "_"
        return "".join(cdc).encode()

    def is_binary_patched(self, executable_path=None):
        """simple check if executable is patched.

        :return: False if not patched, else True
        """
        executable_path = executable_path or self.executable_path
        with io.open(executable_path, "rb") as fh:
            for line in iter(lambda: fh.readline(), b""):
                if b"cdc_" in line:
                    return False
            else:
                return True

    def patch_exe(self):
        """
        Patches the ChromeDriver binary

        :return: False on failure, binary name on success
        """
        logger.info("patching driver executable %s" % self.executable_path)

        linect = 0
        replacement = self.gen_random_cdc()
        with io.open(self.executable_path, "r+b") as fh:
            for line in iter(lambda: fh.readline(), b""):
                if b"cdc_" in line:
                    fh.seek(-len(line), 1)
                    newline = re.sub(b"cdc_.{22}", replacement, line)
                    fh.write(newline)
                    linect += 1
            return linect

    def __repr__(self):
        return "{0:s}({1:s})".format(
            self.__class__.__name__,
            self.executable_path,
        )

    def __del__(self):
<<<<<<< HEAD
=======
        print('patcher__del__ called')
>>>>>>> 2710213a
        try:
            if not self._custom_exe_path:
                # we will not delete custom exe paths.
                # but this also voids support.
                # downloading and patching makes sure you never use the same $cdc values, see patch_exe()
                # after all, this program has a focus on detectability...
                os.unlink(self.executable_path)

        # except (OSError, RuntimeError, PermissionError):
        #     pass
        except:
            raise<|MERGE_RESOLUTION|>--- conflicted
+++ resolved
@@ -62,25 +62,16 @@
         prefix = secrets.token_hex(8)
 
         if not executable_path:
-
-<<<<<<< HEAD
             self.executable_path = os.path.join(
                 self.data_path, "_".join([prefix, self.exe_name])
             )
-=======
-            self.executable_path = os.path.join(self.data_path, "_".join([prefix, self.exe_name]))
->>>>>>> 2710213a
 
         if not IS_POSIX:
             if executable_path:
                 if not executable_path[-4:] == ".exe":
                     executable_path += ".exe"
 
-<<<<<<< HEAD
-=======
-
->>>>>>> 2710213a
-        # self.zip_path = os.path.join(self.data_path, self.zip_name)
+        self.zip_path = os.path.join(self.data_path, self.zip_name)
 
         if not executable_path:
             self.executable_path = os.path.abspath(
@@ -92,15 +83,6 @@
         if executable_path:
             self._custom_exe_path = True
             self.executable_path = executable_path
-            self.data_path = os.path.dirname(executable_path)
-
-<<<<<<< HEAD
-        self.zip_path = os.path.join(
-            os.path.dirname(self.executable_path), self.exe_name
-        )
-=======
-        self.zip_path = os.path.join(os.path.dirname(self.executable_path), self.exe_name)
->>>>>>> 2710213a
         self.version_main = version_main
         self.version_full = None
 
@@ -142,7 +124,6 @@
         self.version_main = release.version[0]
         self.version_full = release
         self.unzip_package(self.fetch_package())
-        # i.patch()
         return self.patch()
 
     def patch(self):
@@ -193,10 +174,12 @@
             pass
 
         os.makedirs(os.path.dirname(self.zip_path), mode=0o755, exist_ok=True)
-
         with zipfile.ZipFile(fp, mode="r") as zf:
             zf.extract(self.exe_name, os.path.dirname(self.zip_path))
-            os.rename(self.zip_path, self.executable_path)
+        os.rename(
+            os.path.join(self.data_path, self.exe_name),
+            self.executable_path
+        )
         os.remove(fp)
         os.chmod(self.executable_path, 0o755)
         return self.executable_path
@@ -263,10 +246,6 @@
         )
 
     def __del__(self):
-<<<<<<< HEAD
-=======
-        print('patcher__del__ called')
->>>>>>> 2710213a
         try:
             if not self._custom_exe_path:
                 # we will not delete custom exe paths.
